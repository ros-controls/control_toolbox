--- conflicted
+++ resolved
@@ -275,17 +275,13 @@
   all_params_available &=
     get_double_param(param_prefix_ + "tracking_time_constant", tracking_time_constant);
 
-<<<<<<< HEAD
-=======
   bool saturation = std::isfinite(u_max) || std::isfinite(u_min);
   get_boolean_param(param_prefix_ + "saturation", saturation);
   if (!saturation)
   {
-    u_max = UMAX_INFINITY;
-    u_min = -UMAX_INFINITY;
-  }
-  get_boolean_param(param_prefix_ + "antiwindup", antiwindup);
->>>>>>> 4218a6d3
+    u_max = MAX_INFINITY;
+    u_min = -MAX_INFINITY;
+  }
   get_string_param(param_prefix_ + "antiwindup_strategy", antiwindup_strat_str);
   declare_param(param_prefix_ + "save_i_term", rclcpp::ParameterValue(false));
   declare_param(
