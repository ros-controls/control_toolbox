// Copyright (c) 2008, Willow Garage, Inc.
// All rights reserved.
//
// Software License Agreement (BSD License 2.0)
//
// Redistribution and use in source and binary forms, with or without
// modification, are permitted provided that the following conditions
// are met:
//
//  * Redistributions of source code must retain the above copyright
//    notice, this list of conditions and the following disclaimer.
//  * Redistributions in binary form must reproduce the above
//    copyright notice, this list of conditions and the following
//    disclaimer in the documentation and/or other materials provided
//    with the distribution.
//  * Neither the name of the Willow Garage nor the names of its
//    contributors may be used to endorse or promote products derived
//    from this software without specific prior written permission.
//
// THIS SOFTWARE IS PROVIDED BY THE COPYRIGHT HOLDERS AND CONTRIBUTORS
// "AS IS" AND ANY EXPRESS OR IMPLIED WARRANTIES, INCLUDING, BUT NOT
// LIMITED TO, THE IMPLIED WARRANTIES OF MERCHANTABILITY AND FITNESS
// FOR A PARTICULAR PURPOSE ARE DISCLAIMED. IN NO EVENT SHALL THE
// COPYRIGHT OWNER OR CONTRIBUTORS BE LIABLE FOR ANY DIRECT, INDIRECT,
// INCIDENTAL, SPECIAL, EXEMPLARY, OR CONSEQUENTIAL DAMAGES (INCLUDING,
// BUT NOT LIMITED TO, PROCUREMENT OF SUBSTITUTE GOODS OR SERVICES;
// LOSS OF USE, DATA, OR PROFITS; OR BUSINESS INTERRUPTION) HOWEVER
// CAUSED AND ON ANY THEORY OF LIABILITY, WHETHER IN CONTRACT, STRICT
// LIABILITY, OR TORT (INCLUDING NEGLIGENCE OR OTHERWISE) ARISING IN
// ANY WAY OUT OF THE USE OF THIS SOFTWARE, EVEN IF ADVISED OF THE
// POSSIBILITY OF SUCH DAMAGE.

#ifndef CONTROL_TOOLBOX__PID_HPP_
#define CONTROL_TOOLBOX__PID_HPP_

#include <memory>
#include <string>

#include "rclcpp/clock.hpp"
#include "rclcpp/duration.hpp"
#include "rclcpp/node.hpp"

#include "realtime_tools/realtime_buffer.h"
#include "realtime_tools/realtime_publisher.h"

#include "control_toolbox/visibility_control.hpp"

namespace control_toolbox
{
/***************************************************/
/*! \class Pid
  \brief A basic pid class.

  This class implements a generic structure that
  can be used to create a wide range of pid
  controllers. It can function independently or
  be subclassed to provide more specific controls
  based on a particular control loop.

  This class also allows for retention of integral
  term on reset.  This is useful for control loops
  that are enabled/disabled with a constant steady-state
  external disturbance.  Once the integrator cancels
  out the external disturbance, disabling/resetting/
  re-enabling closed-loop control does not require
  the integrator to wind up again.

  In particular, this class implements the standard
  pid equation:

  \f$command  = p_{term} + i_{term} + d_{term} \f$

  where: <br>
  <UL TYPE="none">
  <LI>  \f$ p_{term}  = p_{gain} * p_{error} \f$
  <LI>  \f$ i_{term}  = i_{term} + \int{i_{gain} * p_{error} * dt} \f$
  <LI>  \f$ d_{term}  = d_{gain} * d_{error} \f$
  <LI>  \f$ d_{error} = (p_{error} - p_{error last}) / dt \f$
  </UL>

  given:<br>
  <UL TYPE="none">
  <LI>  \f$ p_{error}  = p_{desired} - p_{state} \f$.
  </UL>

  \param p Proportional gain

  \param d Derivative gain

  \param i Integral gain

  \param i_clamp Min/max bounds for the integral windup, the clamp is applied to the \f$i_{term}\f$

  \param save_iterm boolean indicating if integral term is retained on reset()

  \section Usage

  To use the Pid class, you should first call some version of init()
  (in non-realtime) and then call updatePid() at every update step.
  For example:

  \verbatim
  control_toolbox::Pid pid;
  pid.initPid(6.0, 1.0, 2.0, 0.3, -0.3);
  double position_desi_ = 0.5;
  ...
  rclcpp::Time last_time = get_clock()->now();
  while (true) {
  rclcpp::Time time = get_clock()->now();
  double effort = pid.computeCommand(position_desi_ - currentPosition(), (time - last_time).nanoseconds());
  last_time = time;
  }
  \endverbatim

*/
/***************************************************/

class CONTROL_TOOLBOX_PUBLIC Pid
{
public:
  /*!
   * \brief Store gains in a struct to allow easier realtime buffer usage
   */
  struct Gains
  {
<<<<<<< HEAD
    // Optional constructor for passing in values without antiwindup and save i-term
    Gains(double p, double i, double d, double i_max, double i_min)
    : p_gain_(p), i_gain_(i), d_gain_(d), i_max_(i_max), i_min_(i_min), antiwindup_(false),
      save_iterm_(false)
    {
    }
    // Optional constructor for passing in values without save i-term
=======
  /*!
   * \brief Optional constructor for passing in values without antiwindup
   *
   * \param p The proportional gain.
   * \param i The integral gain.
   * \param d The derivative gain.
   * \param i_max The max integral windup.
   * \param i_min The min integral windup.
   *
   * \throws An std::invalid_argument exception is thrown if i_min > i_max
   */
    Gains(double p, double i, double d, double i_max, double i_min)
    : p_gain_(p), i_gain_(i), d_gain_(d), i_max_(i_max), i_min_(i_min), antiwindup_(true)
    {
    }

  /*!
   * \brief Optional constructor for passing in values
   *
   * \param p The proportional gain.
   * \param i The integral gain.
   * \param d The derivative gain.
   * \param i_max The max integral windup.
   * \param i_min The min integral windup.
   * \param antiwindup If true, antiwindup is enabled and i_max/i_min are enforced
   *
   * \throws An std::invalid_argument exception is thrown if i_min > i_max
   */
>>>>>>> af713c0a
    Gains(double p, double i, double d, double i_max, double i_min, bool antiwindup)
    : p_gain_(p), i_gain_(i), d_gain_(d), i_max_(i_max), i_min_(i_min), antiwindup_(antiwindup),
      save_iterm_(false)
    {
    }
    // Optional constructor for passing in values
    Gains(double p, double i, double d, double i_max, double i_min, bool antiwindup,
      bool save_iterm) : p_gain_(p), i_gain_(i), d_gain_(d), i_max_(i_max), i_min_(i_min),
      antiwindup_(antiwindup), save_iterm_(save_iterm)
    {
    }
    // Default constructor
    Gains() : p_gain_(0.0), i_gain_(0.0), d_gain_(0.0), i_max_(0.0), i_min_(0.0),
      antiwindup_(false), save_iterm_(false)
    {
    }
    double p_gain_;   /**< Proportional gain. */
    double i_gain_;   /**< Integral gain. */
    double d_gain_;   /**< Derivative gain. */
    double i_max_;    /**< Maximum allowable integral term. */
    double i_min_;    /**< Minimum allowable integral term. */
    bool antiwindup_; /**< Antiwindup. */
    bool save_iterm_; /**< Save integral term. */
  };

  /*!
   * \brief Constructor, zeros out Pid values when created and
   *        initialize Pid-gains and integral term limits.
   *        Does not initialize dynamic reconfigure for PID gains
   *
   * \param p The proportional gain.
   * \param i The integral gain.
   * \param d The derivative gain.
   * \param i_max The max integral windup.
   * \param i_min The min integral windup.
   * \param antiwindup If true, antiwindup is enabled and i_max/i_min are enforced
   *
   * \throws An std::invalid_argument exception is thrown if i_min > i_max
   */
  Pid(
    double p = 0.0, double i = 0.0, double d = 0.0, double i_max = 0.0, double i_min = -0.0,
    bool antiwindup = false, bool save_iterm = false);

  /**
   * \brief Copy constructor required for preventing mutexes from being copied
   * \param source - Pid to copy
   */
  Pid(const Pid & source);

  /*!
   * \brief Destructor of Pid class.
   */
  ~Pid();

  /*!
   * \brief Zeros out Pid values and initialize Pid-gains and integral term limits
   *        Does not initialize the node's parameter interface for PID gains
   *
   * \param p The proportional gain.
   * \param i The integral gain.
   * \param d The derivative gain.
   * \param i_max The max integral windup.
   * \param i_min The min integral windup.
   * \param antiwindup If true, antiwindup is enabled and i_max/i_min are enforced
   *
   * \note New gains are not applied if i_min_ > i_max_
   */
  void initPid(double p, double i, double d, double i_max, double i_min, bool antiwindup = false,
    bool save_iterm = false);

  /*!
   * \brief Reset the state of this PID controller
   */
  void reset();

  /*!
   * \brief Clear the saved integrator output of this controller
   */
  void clear_saved_iterm();

  /*!
   * \brief Get PID gains for the controller.
   * \param p The proportional gain.
   * \param i The integral gain.
   * \param d The derivative gain.
   * \param i_max The max integral windup.
   * \param i_min The min integral windup.
   */
  void getGains(double & p, double & i, double & d, double & i_max, double & i_min);
  /*!
   * \brief Get PID gains for the controller.
   * \param p The proportional gain.
   * \param i The integral gain.
   * \param d The derivative gain.
   * \param i_max The max integral windup.
   * \param i_min The min integral windup.
   * \param antiwindup If true, antiwindup is enabled and i_max/i_min are enforced
   */
  void getGains(
    double & p, double & i, double & d, double & i_max, double & i_min, bool & antiwindup);
  void getGains(
    double & p, double & i, double & d, double & i_max, double & i_min, bool & antiwindup,
    bool & save_iterm);

  /*!
   * \brief Get PID gains for the controller.
   * \return gains A struct of the PID gain values
   */
  Gains getGains();

  /*!
   * \brief Set PID gains for the controller.
   * \param p The proportional gain.
   * \param i The integral gain.
   * \param d The derivative gain.
   * \param i_max The max integral windup.
   * \param i_min The min integral windup.
   * \param antiwindup If true, antiwindup is enabled and i_max/i_min are enforced
   *
   * \note New gains are not applied if i_min > i_max
   */
  void setGains(double p, double i, double d, double i_max, double i_min, bool antiwindup = false,
    bool save_iterm = false);

  /*!
   * \brief Set PID gains for the controller.
   * \param gains A struct of the PID gain values
   *
   * \note New gains are not applied if gains.i_min_ > gains.i_max_
   */
  void setGains(const Gains & gains);

  /*!
   * \brief Set the PID error and compute the PID command with nonuniform time
   * step size. The derivative error is computed from the change in the error
   * and the timestep \c dt.
   *
   * \param error  Error since last call (error = target - state)
   * \param dt Change in time since last call in nanoseconds
   *
   * \returns PID command
   */
  [[nodiscard]] double computeCommand(double error, uint64_t dt);

  /*!
   * \brief Set the PID error and compute the PID command with nonuniform
   * time step size. This also allows the user to pass in a precomputed
   * derivative error.
   *
   * \param error Error since last call (error = target - state)
   * \param error_dot d(Error)/dt since last call
   * \param dt Change in time since last call in nanoseconds
   *
   * \returns PID command
   */
  [[nodiscard]] double computeCommand(double error, double error_dot, uint64_t dt);

  /*!
   * \brief Set current command for this PID controller
   */
  void setCurrentCmd(double cmd);

  /*!
   * \brief Return current command for this PID controller
   */
  double getCurrentCmd();

  /*!
   * \brief Return derivative error
   */
  double getDerivativeError();

  /*!
   * \brief Return PID error terms for the controller.
   * \param pe  The proportional error.
   * \param ie  The integral error.
   * \param de  The derivative error.
   */
  void getCurrentPIDErrors(double & pe, double & ie, double & de);

  /*!
   * @brief Custom assignment operator
   *        Does not initialize dynamic reconfigure for PID gains
   */
  Pid & operator=(const Pid & source)
  {
    if (this == &source) {
      return *this;
    }

    // Copy the realtime buffer to then new PID class
    gains_buffer_ = source.gains_buffer_;

    // Reset the state of this PID controller
    reset();

    return *this;
  }

protected:
  // Store the PID gains in a realtime buffer to allow dynamic reconfigure to update it without
  // blocking the realtime update loop
  realtime_tools::RealtimeBuffer<Gains> gains_buffer_;

  double p_error_last_; /**< _Save position state for derivative state calculation. */
  double p_error_;      /**< Position error. */
  double i_error_;      /**< Integral of position error. */
  double d_error_;      /**< Derivative of position error. */
  double cmd_;          /**< Command to send. */
  double error_dot_;    /**< Derivative error */
};

}  // namespace control_toolbox

#endif  // CONTROL_TOOLBOX__PID_HPP_<|MERGE_RESOLUTION|>--- conflicted
+++ resolved
@@ -123,60 +123,54 @@
    */
   struct Gains
   {
-<<<<<<< HEAD
-    // Optional constructor for passing in values without antiwindup and save i-term
+  /*!
+   * \brief Optional constructor for passing in values without antiwindup and save i-term
+   *
+   * \param p The proportional gain.
+   * \param i The integral gain.
+   * \param d The derivative gain.
+   * \param i_max The max integral windup.
+   * \param i_min The min integral windup.
+   *
+   * \throws An std::invalid_argument exception is thrown if i_min > i_max
+   */
     Gains(double p, double i, double d, double i_max, double i_min)
     : p_gain_(p), i_gain_(i), d_gain_(d), i_max_(i_max), i_min_(i_min), antiwindup_(false),
       save_iterm_(false)
     {
     }
-    // Optional constructor for passing in values without save i-term
-=======
-  /*!
-   * \brief Optional constructor for passing in values without antiwindup
-   *
-   * \param p The proportional gain.
-   * \param i The integral gain.
-   * \param d The derivative gain.
-   * \param i_max The max integral windup.
-   * \param i_min The min integral windup.
+
+  /*!
+   * \brief Optional constructor for passing in values without save i-term
+   *
+   * \param p The proportional gain.
+   * \param i The integral gain.
+   * \param d The derivative gain.
+   * \param i_max The max integral windup.
+   * \param i_min The min integral windup.
+   * \param antiwindup If true, antiwindup is enabled and i_max/i_min are enforced
    *
    * \throws An std::invalid_argument exception is thrown if i_min > i_max
    */
-    Gains(double p, double i, double d, double i_max, double i_min)
-    : p_gain_(p), i_gain_(i), d_gain_(d), i_max_(i_max), i_min_(i_min), antiwindup_(true)
-    {
-    }
-
-  /*!
-   * \brief Optional constructor for passing in values
-   *
-   * \param p The proportional gain.
-   * \param i The integral gain.
-   * \param d The derivative gain.
-   * \param i_max The max integral windup.
-   * \param i_min The min integral windup.
-   * \param antiwindup If true, antiwindup is enabled and i_max/i_min are enforced
-   *
-   * \throws An std::invalid_argument exception is thrown if i_min > i_max
-   */
->>>>>>> af713c0a
     Gains(double p, double i, double d, double i_max, double i_min, bool antiwindup)
     : p_gain_(p), i_gain_(i), d_gain_(d), i_max_(i_max), i_min_(i_min), antiwindup_(antiwindup),
       save_iterm_(false)
     {
     }
+
     // Optional constructor for passing in values
     Gains(double p, double i, double d, double i_max, double i_min, bool antiwindup,
       bool save_iterm) : p_gain_(p), i_gain_(i), d_gain_(d), i_max_(i_max), i_min_(i_min),
       antiwindup_(antiwindup), save_iterm_(save_iterm)
     {
     }
+
     // Default constructor
     Gains() : p_gain_(0.0), i_gain_(0.0), d_gain_(0.0), i_max_(0.0), i_min_(0.0),
       antiwindup_(false), save_iterm_(false)
     {
     }
+
     double p_gain_;   /**< Proportional gain. */
     double i_gain_;   /**< Integral gain. */
     double d_gain_;   /**< Derivative gain. */
