--- conflicted
+++ resolved
@@ -49,21 +49,7 @@
 
 #pragma GCC diagnostic push
 #pragma GCC diagnostic ignored "-Wdeprecated-declarations"
-Pid::Pid(double p, double i, double d, double i_max, double i_min, bool antiwindup)
-<<<<<<< HEAD
-: Pid(
-    p, i, d, i_max, i_min, UMAX_INFINITY, -UMAX_INFINITY, 0.0, antiwindup, AntiwindupStrategy::NONE)
-{
-}
-#pragma GCC diagnostic pop
-
-Pid::Pid(
-  double p, double i, double d, double i_max, double i_min, double u_max, double u_min,
-  double trk_tc, bool antiwindup, AntiwindupStrategy antiwindup_strat)
-: gains_box_()
-=======
-: gains_buffer_()
->>>>>>> 910093db
+Pid::Pid(double p, double i, double d, double i_max, double i_min, bool antiwindup) : gains_box_()
 {
   if (i_min > i_max)
   {
@@ -84,14 +70,9 @@
 #pragma GCC diagnostic pop
 
 Pid::Pid(
-<<<<<<< HEAD
-  double p, double i, double d, double u_max, double u_min, double trk_tc,
-  AntiwindupStrategy antiwindup_strat)
-=======
   double p, double i, double d, double u_max, double u_min,
   const AntiWindupStrategy & antiwindup_strat)
-: gains_buffer_()
->>>>>>> 910093db
+: gains_box_()
 {
   if (u_min > u_max)
   {
@@ -197,25 +178,6 @@
   d = gains.d_gain_;
   u_max = gains.u_max_;
   u_min = gains.u_min_;
-<<<<<<< HEAD
-  trk_tc = gains.trk_tc_;
-  antiwindup = gains.antiwindup_;
-  antiwindup_strat = gains.antiwindup_strat_;
-}
-
-void Pid::get_gains(
-  double & p, double & i, double & d, double & u_max, double & u_min, double & trk_tc,
-  AntiwindupStrategy & antiwindup_strat)
-{
-  Gains gains = get_gains();
-  p = gains.p_gain_;
-  i = gains.i_gain_;
-  d = gains.d_gain_;
-  u_max = gains.u_max_;
-  u_min = gains.u_min_;
-  trk_tc = gains.trk_tc_;
-=======
->>>>>>> 910093db
   antiwindup_strat = gains.antiwindup_strat_;
 }
 
@@ -289,13 +251,9 @@
         gains.antiwindup_strat_.tracking_time_constant = gains.p_gain_ / gains.i_gain_;
       }
     }
-<<<<<<< HEAD
     // blocking, as set_gains() is called from non-RT thread
     gains_box_.set(gains);
-=======
-    gains_buffer_.writeFromNonRT(gains);
     return true;
->>>>>>> 910093db
   }
   return false;
 }
@@ -391,22 +349,7 @@
   // Calculate derivative contribution to command
   d_term = gains_.d_gain_ * d_error_;
 
-<<<<<<< HEAD
-  // Calculate integral contribution to command
-  if (gains_.antiwindup_ && gains_.antiwindup_strat_ == AntiwindupStrategy::NONE)
-  {
-    // Prevent i_term_ from climbing higher than permitted by i_max_/i_min_
-    i_term_ = std::clamp(i_term_ + gains_.i_gain_ * dt_s * p_error_, gains_.i_min_, gains_.i_max_);
-  }
-  else if (!gains_.antiwindup_ && gains_.antiwindup_strat_ == AntiwindupStrategy::NONE)
-  {
-    i_term_ += gains_.i_gain_ * dt_s * p_error_;
-  }
-
-  // Compute the command
-  if (!gains_.antiwindup_ && gains_.antiwindup_strat_ == AntiwindupStrategy::NONE)
-=======
-  if (gains.antiwindup_strat_.type == AntiWindupStrategy::UNDEFINED)
+  if (gains_.antiwindup_strat_.type == AntiWindupStrategy::UNDEFINED)
   {
     throw std::runtime_error(
       "PID: Antiwindup strategy cannot be UNDEFINED. Please set a valid antiwindup strategy.");
@@ -414,25 +357,25 @@
 
   // Calculate integral contribution to command
   const bool is_error_in_deadband_zone =
-    control_toolbox::is_zero(error, gains.antiwindup_strat_.error_deadband);
-  if (!is_error_in_deadband_zone && gains.antiwindup_strat_.type == AntiWindupStrategy::LEGACY)
-  {
-    if (gains.antiwindup_strat_.legacy_antiwindup)
+    control_toolbox::is_zero(error, gains_.antiwindup_strat_.error_deadband);
+  if (!is_error_in_deadband_zone && gains_.antiwindup_strat_.type == AntiWindupStrategy::LEGACY)
+  {
+    if (gains_.antiwindup_strat_.legacy_antiwindup)
     {
       // Prevent i_term_ from climbing higher than permitted by i_max_/i_min_
-      i_term_ = std::clamp(i_term_ + gains.i_gain_ * dt_s * p_error_, gains.i_min_, gains.i_max_);
+      i_term_ =
+        std::clamp(i_term_ + gains_.i_gain_ * dt_s * p_error_, gains_.i_min_, gains_.i_max_);
     }
     else
     {
-      i_term_ += gains.i_gain_ * dt_s * p_error_;
+      i_term_ += gains_.i_gain_ * dt_s * p_error_;
     }
   }
 
   // Compute the command
   if (
-    !gains.antiwindup_strat_.legacy_antiwindup &&
-    gains.antiwindup_strat_.type == AntiWindupStrategy::LEGACY)
->>>>>>> 910093db
+    !gains_.antiwindup_strat_.legacy_antiwindup &&
+    gains_.antiwindup_strat_.type == AntiWindupStrategy::LEGACY)
   {
     // Limit i_term so that the limit is meaningful in the output
     cmd_unsat_ = p_term + std::clamp(i_term_, gains_.i_min_, gains_.i_max_) + d_term;
@@ -459,33 +402,21 @@
     cmd_ = cmd_unsat_;
   }
 
-<<<<<<< HEAD
-  if (gains_.antiwindup_strat_ == AntiwindupStrategy::BACK_CALCULATION && !is_zero(gains_.i_gain_))
-  {
-    i_term_ += dt_s * (gains_.i_gain_ * error + 1 / gains_.trk_tc_ * (cmd_ - cmd_unsat_));
-  }
-  else if (gains_.antiwindup_strat_ == AntiwindupStrategy::CONDITIONAL_INTEGRATION)
-=======
   if (!is_error_in_deadband_zone)
->>>>>>> 910093db
   {
     if (
-      gains.antiwindup_strat_.type == AntiWindupStrategy::BACK_CALCULATION &&
-      !is_zero(gains.i_gain_))
-    {
-      i_term_ += dt_s * (gains.i_gain_ * error +
-                         1 / gains.antiwindup_strat_.tracking_time_constant * (cmd_ - cmd_unsat_));
-    }
-    else if (gains.antiwindup_strat_.type == AntiWindupStrategy::CONDITIONAL_INTEGRATION)
-    {
-<<<<<<< HEAD
-      i_term_ += dt_s * gains_.i_gain_ * error;
-=======
+      gains_.antiwindup_strat_.type == AntiWindupStrategy::BACK_CALCULATION &&
+      !is_zero(gains_.i_gain_))
+    {
+      i_term_ += dt_s * (gains_.i_gain_ * error +
+                         1 / gains_.antiwindup_strat_.tracking_time_constant * (cmd_ - cmd_unsat_));
+    }
+    else if (gains_.antiwindup_strat_.type == AntiWindupStrategy::CONDITIONAL_INTEGRATION)
+    {
       if (!(!is_zero(cmd_unsat_ - cmd_) && error * cmd_unsat_ > 0))
       {
-        i_term_ += dt_s * gains.i_gain_ * error;
+        i_term_ += dt_s * gains_.i_gain_ * error;
       }
->>>>>>> 910093db
     }
   }
 
