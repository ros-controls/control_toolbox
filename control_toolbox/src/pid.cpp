--- conflicted
+++ resolved
@@ -463,16 +463,12 @@
     }
   }
 
-<<<<<<< HEAD
   // Update last values for next iteration
   d_term_last_ = d_term;
   d_error_last_ = d_error_;
   i_term_last_ = i_term_;
   aw_term_last_ = cmd_ - p_term - d_term;
   p_error_last_ = error;
-=======
-  i_term_ = std::clamp(i_term_, gains_.antiwindup_strat_.i_min, gains_.antiwindup_strat_.i_max);
->>>>>>> 20f9ea3f
 
   return cmd_;
 }
