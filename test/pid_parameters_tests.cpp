// Copyright 2020 PAL Robotics SL
//
// Licensed under the Apache License, Version 2.0 (the "License");
// you may not use this file except in compliance with the License.
// You may obtain a copy of the License at
//
//     http://www.apache.org/licenses/LICENSE-2.0
//
// Unless required by applicable law or agreed to in writing, software
// distributed under the License is distributed on an "AS IS" BASIS,
// WITHOUT WARRANTIES OR CONDITIONS OF ANY KIND, either express or implied.
// See the License for the specific language governing permissions and
// limitations under the License.
#include <gtest/gtest.h>

#include <memory>

#include "control_toolbox/pid_ros.hpp"

#include "rclcpp/executors.hpp"
#include "rclcpp/node.hpp"
#include "rclcpp/parameter.hpp"
#include "rclcpp/utilities.hpp"

using rclcpp::executors::MultiThreadedExecutor;

class TestablePidROS : public control_toolbox::PidROS
{
  FRIEND_TEST(PidParametersTest, InitPidTest);
  FRIEND_TEST(PidParametersTest, InitPid_when_not_prefix_for_params_then_replace_slash_with_dot);
  FRIEND_TEST(PidParametersTest, InitPid_when_prefix_for_params_then_dont_replace_slash_with_dot);
  FRIEND_TEST(
    PidParametersTest,
    InitPid_when_not_prefix_for_params_then_replace_slash_with_dot_leading_slash);
  FRIEND_TEST(
    PidParametersTest,
    InitPid_when_prefix_for_params_then_dont_replace_slash_with_dot_leading_slash);

public:
  template<class NodeT>
  TestablePidROS(std::shared_ptr<NodeT> node_ptr,
                 std::string prefix = std::string(""),
                 bool prefix_is_for_params = false)
  : control_toolbox::PidROS(node_ptr, prefix, prefix_is_for_params)
  {}
};

void check_set_parameters(
  const rclcpp::Node::SharedPtr & node,
  control_toolbox::PidROS & pid,
  const std::string & prefix = ""
)
{
  const double P = 1.0;
  const double I = 2.0;
  const double D = 3.0;
  const double I_MAX = 10.0;
  const double I_MIN = -10.0;
  const bool ANTIWINDUP = true;

  ASSERT_NO_THROW(pid.initPid(P, I, D, I_MAX, I_MIN, ANTIWINDUP));

  rclcpp::Parameter param;

  // check parameters were set
  ASSERT_TRUE(node->get_parameter(prefix + "p", param));
  ASSERT_EQ(param.get_value<double>(), P);

  ASSERT_TRUE(node->get_parameter(prefix + "i", param));
  ASSERT_EQ(param.get_value<double>(), I);

  ASSERT_TRUE(node->get_parameter(prefix + "d", param));
  ASSERT_EQ(param.get_value<double>(), D);

  ASSERT_TRUE(node->get_parameter(prefix + "i_clamp_max", param));
  ASSERT_EQ(param.get_value<double>(), I_MAX);

  ASSERT_TRUE(node->get_parameter(prefix + "i_clamp_min", param));
  ASSERT_EQ(param.get_value<double>(), I_MIN);

  ASSERT_TRUE(node->get_parameter(prefix + "antiwindup", param));
  ASSERT_EQ(param.get_value<bool>(), ANTIWINDUP);

  // check gains were set
  control_toolbox::Pid::Gains gains = pid.getGains();
  ASSERT_EQ(gains.p_gain_, P);
  ASSERT_EQ(gains.i_gain_, I);
  ASSERT_EQ(gains.d_gain_, D);
  ASSERT_EQ(gains.i_max_, I_MAX);
  ASSERT_EQ(gains.i_min_, I_MIN);
  ASSERT_TRUE(gains.antiwindup_);
}

<<<<<<< HEAD
TEST(PidParametersTest, InitPidTestBadParameter)
{
  rclcpp::Node::SharedPtr node = std::make_shared<rclcpp::Node>("pid_parameters_test");

  control_toolbox::PidROS pid(node);

  const double P = 1.0;
  const double I = 2.0;
  const double D = 3.0;
  const double I_MAX_BAD = -10.0;
  const double I_MIN_BAD = 10.0;

  ASSERT_NO_THROW(pid.initPid(P, I, D, I_MAX_BAD, I_MIN_BAD, false));

  rclcpp::Parameter param;

  // check parameters were NOT set
  ASSERT_FALSE(node->get_parameter("p", param));
  ASSERT_FALSE(node->get_parameter("i", param));
  ASSERT_FALSE(node->get_parameter("d", param));
  ASSERT_FALSE(node->get_parameter("i_clamp_max", param));
  ASSERT_FALSE(node->get_parameter("i_clamp_min", param));
  ASSERT_FALSE(node->get_parameter("antiwindup", param));

  // check gains were NOT set
  control_toolbox::Pid::Gains gains = pid.getGains();
  ASSERT_EQ(gains.p_gain_, 0.0);
  ASSERT_EQ(gains.i_gain_, 0.0);
  ASSERT_EQ(gains.d_gain_, 0.0);
  ASSERT_EQ(gains.i_max_, 0.0);
  ASSERT_EQ(gains.i_min_, 0.0);
  ASSERT_FALSE(gains.antiwindup_);
}

TEST(PidParametersTest, InitPidWithAntiwindupTest)
=======
TEST(PidParametersTest, InitPidTest)
>>>>>>> 65799943
{
  rclcpp::Node::SharedPtr node = std::make_shared<rclcpp::Node>("pid_parameters_test");

  TestablePidROS pid(node);

  ASSERT_EQ(pid.topic_prefix_, "");
  ASSERT_EQ(pid.param_prefix_, "");

  check_set_parameters(node, pid);
}

TEST(PidParametersTest, InitPid_when_not_prefix_for_params_then_replace_slash_with_dot)
{
  const std::string INPUT_PREFIX = "slash/to/dots";
  const std::string RESULTING_TOPIC_PREFIX = INPUT_PREFIX + "/";
  const std::string RESULTING_PARAM_PREFIX = "slash.to.dots.";

  rclcpp::Node::SharedPtr node = std::make_shared<rclcpp::Node>("pid_parameters_test");

  TestablePidROS pid(node, INPUT_PREFIX);  // default is false

  ASSERT_EQ(pid.topic_prefix_, RESULTING_TOPIC_PREFIX);
  ASSERT_EQ(pid.param_prefix_, RESULTING_PARAM_PREFIX);

  check_set_parameters(node, pid, RESULTING_PARAM_PREFIX);
}

TEST(PidParametersTest, InitPid_when_prefix_for_params_then_dont_replace_slash_with_dot)
{
  const std::string INPUT_PREFIX = "slash/to/dots";
  const std::string RESULTING_TOPIC_PREFIX = "/" + INPUT_PREFIX + "/";
  const std::string RESULTING_PARAM_PREFIX = INPUT_PREFIX + ".";

  rclcpp::Node::SharedPtr node = std::make_shared<rclcpp::Node>("pid_parameters_test");

  TestablePidROS pid(node, INPUT_PREFIX, true);  // prefix is for parameters

  ASSERT_EQ(pid.topic_prefix_, RESULTING_TOPIC_PREFIX);
  ASSERT_EQ(pid.param_prefix_, RESULTING_PARAM_PREFIX);

  check_set_parameters(node, pid, RESULTING_PARAM_PREFIX);
}

TEST(
  PidParametersTest, InitPid_when_not_prefix_for_params_then_replace_slash_with_dot_leading_slash)
{
  const std::string INPUT_PREFIX = "/slash/to/dots";
  const std::string RESULTING_TOPIC_PREFIX = INPUT_PREFIX + "/";
  const std::string RESULTING_PARAM_PREFIX = "slash.to.dots.";

  rclcpp::Node::SharedPtr node = std::make_shared<rclcpp::Node>("pid_parameters_test");

  TestablePidROS pid(node, INPUT_PREFIX);  // default is false

  ASSERT_EQ(pid.topic_prefix_, RESULTING_TOPIC_PREFIX);
  ASSERT_EQ(pid.param_prefix_, RESULTING_PARAM_PREFIX);

  check_set_parameters(node, pid, RESULTING_PARAM_PREFIX);
}

TEST(
  PidParametersTest, InitPid_when_prefix_for_params_then_dont_replace_slash_with_dot_leading_slash)
{
  const std::string INPUT_PREFIX = "/slash/to/dots";
  const std::string RESULTING_TOPIC_PREFIX = INPUT_PREFIX + "/";
  const std::string RESULTING_PARAM_PREFIX = INPUT_PREFIX.substr(1) + ".";

  rclcpp::Node::SharedPtr node = std::make_shared<rclcpp::Node>("pid_parameters_test");

  TestablePidROS pid(node, INPUT_PREFIX, true);  // prefix is for parameters

  ASSERT_EQ(pid.topic_prefix_, RESULTING_TOPIC_PREFIX);
  ASSERT_EQ(pid.param_prefix_, RESULTING_PARAM_PREFIX);

  check_set_parameters(node, pid, RESULTING_PARAM_PREFIX);
}

TEST(PidParametersTest, SetParametersTest)
{
  rclcpp::Node::SharedPtr node = std::make_shared<rclcpp::Node>("pid_parameters_test");

  TestablePidROS pid(node);

  const double P = 1.0;
  const double I = 2.0;
  const double D = 3.0;
  const double I_MAX = 10.0;
  const double I_MIN = -10.0;
  const bool ANTIWINDUP = true;

  pid.initPid(P, I, D, I_MAX, I_MIN, ANTIWINDUP);

  rcl_interfaces::msg::SetParametersResult set_result;

  // unknown parameter name
  ASSERT_THROW(
    set_result = node->set_parameter(rclcpp::Parameter("unknown", 0.0)),
    rclcpp::exceptions::ParameterNotDeclaredException);

  ASSERT_NO_THROW(set_result = node->set_parameter(rclcpp::Parameter("p", P)));
  ASSERT_TRUE(set_result.successful);
  ASSERT_NO_THROW(set_result = node->set_parameter(rclcpp::Parameter("i", I)));
  ASSERT_TRUE(set_result.successful);
  ASSERT_NO_THROW(set_result = node->set_parameter(rclcpp::Parameter("d", D)));
  ASSERT_TRUE(set_result.successful);
  ASSERT_NO_THROW(set_result = node->set_parameter(rclcpp::Parameter("i_clamp_max", I_MAX)));
  ASSERT_TRUE(set_result.successful);
  ASSERT_NO_THROW(set_result = node->set_parameter(rclcpp::Parameter("i_clamp_min", I_MIN)));
  ASSERT_TRUE(set_result.successful);
  ASSERT_NO_THROW(set_result = node->set_parameter(rclcpp::Parameter("antiwindup", ANTIWINDUP)));
  ASSERT_TRUE(set_result.successful);

  // process callbacks
  rclcpp::spin_some(node->get_node_base_interface());

  // check gains were set using the parameters
  control_toolbox::Pid::Gains gains = pid.getGains();
  ASSERT_EQ(gains.p_gain_, P);
  ASSERT_EQ(gains.i_gain_, I);
  ASSERT_EQ(gains.d_gain_, D);
  ASSERT_EQ(gains.i_max_, I_MAX);
  ASSERT_EQ(gains.i_min_, I_MIN);
  ASSERT_EQ(gains.antiwindup_, ANTIWINDUP);
}

TEST(PidParametersTest, SetBadParametersTest)
{
  rclcpp::Node::SharedPtr node = std::make_shared<rclcpp::Node>("pid_parameters_test");

  control_toolbox::PidROS pid(node);

  const double P = 1.0;
  const double I = 2.0;
  const double D = 3.0;
  const double I_MAX = 10.0;
  const double I_MIN = -10.0;
  const double I_MAX_BAD = -20.0;
  const double I_MIN_BAD = 20.0;
  const bool ANTIWINDUP = true;

  pid.initPid(P, I, D, I_MAX, I_MIN, ANTIWINDUP);

  rcl_interfaces::msg::SetParametersResult set_result;

  // unknown parameter name
  ASSERT_THROW(
    set_result = node->set_parameter(rclcpp::Parameter("unknown", 0.0)),
    rclcpp::exceptions::ParameterNotDeclaredException);

  ASSERT_NO_THROW(set_result = node->set_parameter(rclcpp::Parameter("p", P)));
  ASSERT_TRUE(set_result.successful);
  ASSERT_NO_THROW(set_result = node->set_parameter(rclcpp::Parameter("i", I)));
  ASSERT_TRUE(set_result.successful);
  ASSERT_NO_THROW(set_result = node->set_parameter(rclcpp::Parameter("d", D)));
  ASSERT_TRUE(set_result.successful);
  ASSERT_NO_THROW(set_result = node->set_parameter(rclcpp::Parameter("i_clamp_max", I_MAX_BAD)));
  ASSERT_TRUE(set_result.successful);
  ASSERT_NO_THROW(set_result = node->set_parameter(rclcpp::Parameter("i_clamp_min", I_MIN_BAD)));
  ASSERT_TRUE(set_result.successful);
  ASSERT_NO_THROW(set_result = node->set_parameter(rclcpp::Parameter("antiwindup", ANTIWINDUP)));
  ASSERT_TRUE(set_result.successful);

  // process callbacks
  rclcpp::spin_some(node->get_node_base_interface());

  // check gains were NOT set using the parameters
  control_toolbox::Pid::Gains gains = pid.getGains();
  ASSERT_EQ(gains.p_gain_, P);
  ASSERT_EQ(gains.i_gain_, I);
  ASSERT_EQ(gains.d_gain_, D);
  ASSERT_EQ(gains.i_max_, I_MAX);
  ASSERT_EQ(gains.i_min_, I_MIN);
  ASSERT_EQ(gains.antiwindup_, ANTIWINDUP);
}

TEST(PidParametersTest, GetParametersTest)
{
  rclcpp::Node::SharedPtr node = std::make_shared<rclcpp::Node>("pid_parameters_test");

  TestablePidROS pid(node);

  const double P = 1.0;
  const double I = 2.0;
  const double D = 3.0;
  const double I_MAX = 10.0;
  const double I_MIN = -10.0;
  const bool ANTIWINDUP = true;

  pid.initPid(0.0, 0.0, 0.0, 0.0, 0.0, false);
  pid.setGains(P, I, D, I_MAX, I_MIN, ANTIWINDUP);

  rclcpp::Parameter param;

  ASSERT_TRUE(node->get_parameter("p", param));
  ASSERT_EQ(param.get_value<double>(), P);

  ASSERT_TRUE(node->get_parameter("i", param));
  ASSERT_EQ(param.get_value<double>(), I);

  ASSERT_TRUE(node->get_parameter("d", param));
  ASSERT_EQ(param.get_value<double>(), D);

  ASSERT_TRUE(node->get_parameter("i_clamp_max", param));
  ASSERT_EQ(param.get_value<double>(), I_MAX);

  ASSERT_TRUE(node->get_parameter("i_clamp_min", param));
  ASSERT_EQ(param.get_value<double>(), I_MIN);

  ASSERT_TRUE(node->get_parameter("antiwindup", param));
  ASSERT_EQ(param.get_value<bool>(), ANTIWINDUP);
}

TEST(PidParametersTest, GetParametersFromParams)
{
  rclcpp::Node::SharedPtr node = std::make_shared<rclcpp::Node>("pid_parameters_test");

  TestablePidROS pid(node);

  ASSERT_TRUE(pid.initPid());

  rclcpp::Parameter param_p;
  ASSERT_TRUE(node->get_parameter("p", param_p));
  ASSERT_TRUE(std::isnan(param_p.get_value<double>()));

  rclcpp::Parameter param_i;
  ASSERT_TRUE(node->get_parameter("i", param_i));
  ASSERT_TRUE(std::isnan(param_i.get_value<double>()));

  rclcpp::Parameter param_d;
  ASSERT_TRUE(node->get_parameter("d", param_d));
  ASSERT_TRUE(std::isnan(param_d.get_value<double>()));

  rclcpp::Parameter param_i_clamp_max;
  ASSERT_TRUE(node->get_parameter("i_clamp_max", param_i_clamp_max));
  ASSERT_TRUE(std::isnan(param_i_clamp_max.get_value<double>()));

  rclcpp::Parameter param_i_clamp_min;
  ASSERT_TRUE(node->get_parameter("i_clamp_min", param_i_clamp_min));
  ASSERT_TRUE(std::isnan(param_i_clamp_min.get_value<double>()));
}

TEST(PidParametersTest, MultiplePidInstances)
{
  rclcpp::Node::SharedPtr node = std::make_shared<rclcpp::Node>("multiple_pid_instances");

  TestablePidROS pid_1(node, "PID_1");
  TestablePidROS pid_2(node, "PID_2");

  const double P = 1.0;
  const double I = 2.0;
  const double D = 3.0;
  const double I_MAX = 10.0;
  const double I_MIN = -10.0;

  ASSERT_NO_THROW(pid_1.initPid(P, I, D, I_MAX, I_MIN, false));
  ASSERT_NO_THROW(pid_2.initPid(P, I, D, I_MAX, I_MIN, true));

  rclcpp::Parameter param_1, param_2;
  ASSERT_TRUE(node->get_parameter("PID_1.p", param_1));
  ASSERT_EQ(param_1.get_value<double>(), P);
  ASSERT_TRUE(node->get_parameter("PID_2.p", param_2));
  ASSERT_EQ(param_2.get_value<double>(), P);
}

int main(int argc, char ** argv)
{
  testing::InitGoogleTest(&argc, argv);
  rclcpp::init(0, nullptr);

  return RUN_ALL_TESTS();
}<|MERGE_RESOLUTION|>--- conflicted
+++ resolved
@@ -91,12 +91,23 @@
   ASSERT_TRUE(gains.antiwindup_);
 }
 
-<<<<<<< HEAD
+TEST(PidParametersTest, InitPidTest)
+{
+  rclcpp::Node::SharedPtr node = std::make_shared<rclcpp::Node>("pid_parameters_test");
+
+  TestablePidROS pid(node);
+
+  ASSERT_EQ(pid.topic_prefix_, "");
+  ASSERT_EQ(pid.param_prefix_, "");
+
+  check_set_parameters(node, pid);
+}
+
 TEST(PidParametersTest, InitPidTestBadParameter)
 {
   rclcpp::Node::SharedPtr node = std::make_shared<rclcpp::Node>("pid_parameters_test");
 
-  control_toolbox::PidROS pid(node);
+  TestablePidROS pid(node);
 
   const double P = 1.0;
   const double I = 2.0;
@@ -126,21 +137,6 @@
   ASSERT_FALSE(gains.antiwindup_);
 }
 
-TEST(PidParametersTest, InitPidWithAntiwindupTest)
-=======
-TEST(PidParametersTest, InitPidTest)
->>>>>>> 65799943
-{
-  rclcpp::Node::SharedPtr node = std::make_shared<rclcpp::Node>("pid_parameters_test");
-
-  TestablePidROS pid(node);
-
-  ASSERT_EQ(pid.topic_prefix_, "");
-  ASSERT_EQ(pid.param_prefix_, "");
-
-  check_set_parameters(node, pid);
-}
-
 TEST(PidParametersTest, InitPid_when_not_prefix_for_params_then_replace_slash_with_dot)
 {
   const std::string INPUT_PREFIX = "slash/to/dots";
@@ -259,7 +255,7 @@
 {
   rclcpp::Node::SharedPtr node = std::make_shared<rclcpp::Node>("pid_parameters_test");
 
-  control_toolbox::PidROS pid(node);
+  TestablePidROS pid(node);
 
   const double P = 1.0;
   const double I = 2.0;
