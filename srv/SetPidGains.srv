float64 p
float64 i
float64 d
<<<<<<< HEAD
float64 i_clamp_max
float64 i_clamp_min
=======
float64 i_clamp
bool antiwindup
>>>>>>> 1272ac2c
---<|MERGE_RESOLUTION|>--- conflicted
+++ resolved
@@ -1,11 +1,7 @@
 float64 p
 float64 i
 float64 d
-<<<<<<< HEAD
 float64 i_clamp_max
 float64 i_clamp_min
-=======
-float64 i_clamp
 bool antiwindup
->>>>>>> 1272ac2c
 ---