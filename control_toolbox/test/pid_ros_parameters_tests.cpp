// Copyright 2020 PAL Robotics SL
//
// Licensed under the Apache License, Version 2.0 (the "License");
// you may not use this file except in compliance with the License.
// You may obtain a copy of the License at
//
//     http://www.apache.org/licenses/LICENSE-2.0
//
// Unless required by applicable law or agreed to in writing, software
// distributed under the License is distributed on an "AS IS" BASIS,
// WITHOUT WARRANTIES OR CONDITIONS OF ANY KIND, either express or implied.
// See the License for the specific language governing permissions and
// limitations under the License.
#include <memory>

#include "control_toolbox/pid_ros.hpp"

#include "gmock/gmock.h"
#include "rclcpp/executors.hpp"
#include "rclcpp/node.hpp"
#include "rclcpp/parameter.hpp"
#include "rclcpp/utilities.hpp"

using control_toolbox::AntiWindupStrategy;
using control_toolbox::DiscretizationMethod;
using rclcpp::executors::MultiThreadedExecutor;

class TestablePidROS : public control_toolbox::PidROS
{
  FRIEND_TEST(PidParametersTest, InitPidTest);
  FRIEND_TEST(PidParametersTest, InitPid_no_prefix);
  FRIEND_TEST(PidParametersTest, InitPid_prefix);
  FRIEND_TEST(PidParametersTest, InitPid_param_prefix_only);
  FRIEND_TEST(PidParametersTest, InitPid_topic_prefix_only);

public:
  template <class NodeT>
  TestablePidROS(
    std::shared_ptr<NodeT> node_ptr, std::string param_prefix = std::string(""),
    std::string topic_prefix = std::string(""), bool activate_state_publisher = false)
  : control_toolbox::PidROS(node_ptr, param_prefix, topic_prefix, activate_state_publisher)
  {
  }
};

void check_set_parameters(
  const rclcpp::Node::SharedPtr & node, control_toolbox::PidROS & pid,
  const std::string & prefix = "")
{
  const double P = 1.0;
  const double I = 2.0;
  const double D = 3.0;
  const double TF = 0.5;
  const double I_MAX = 10.0;
  const double I_MIN = -10.0;
  const double U_MAX = 10.0;
  const double U_MIN = -10.0;
  const double TRK_TC = 4.0;
  const bool SATURATION = true;
  AntiWindupStrategy ANTIWINDUP_STRAT;
  ANTIWINDUP_STRAT.type = AntiWindupStrategy::NONE;
  ANTIWINDUP_STRAT.i_max = I_MAX;
  ANTIWINDUP_STRAT.i_min = I_MIN;
  ANTIWINDUP_STRAT.tracking_time_constant = TRK_TC;
  DiscretizationMethod I_METHOD{DiscretizationMethod::FORWARD_EULER};
  DiscretizationMethod D_METHOD{DiscretizationMethod::FORWARD_EULER};
  const bool SAVE_I_TERM = true;

  ASSERT_NO_THROW(pid.initialize_from_args(
    P, I, D, TF, U_MAX, U_MIN, ANTIWINDUP_STRAT, I_METHOD, D_METHOD, SAVE_I_TERM));

  rclcpp::Parameter param;

  // check parameters were set
  ASSERT_TRUE(node->get_parameter(prefix + "p", param));
  ASSERT_EQ(param.get_value<double>(), P);

  ASSERT_TRUE(node->get_parameter(prefix + "i", param));
  ASSERT_EQ(param.get_value<double>(), I);

  ASSERT_TRUE(node->get_parameter(prefix + "d", param));
  ASSERT_EQ(param.get_value<double>(), D);

  ASSERT_TRUE(node->get_parameter(prefix + "derivative_filter_time", param));
  ASSERT_EQ(param.get_value<double>(), TF);

  ASSERT_TRUE(node->get_parameter(prefix + "i_clamp_max", param));
  ASSERT_EQ(param.get_value<double>(), I_MAX);

  ASSERT_TRUE(node->get_parameter(prefix + "i_clamp_min", param));
  ASSERT_EQ(param.get_value<double>(), I_MIN);

  ASSERT_TRUE(node->get_parameter(prefix + "u_clamp_max", param));
  ASSERT_EQ(param.get_value<double>(), U_MAX);

  ASSERT_TRUE(node->get_parameter(prefix + "u_clamp_min", param));
  ASSERT_EQ(param.get_value<double>(), U_MIN);

  ASSERT_TRUE(node->get_parameter(prefix + "tracking_time_constant", param));
  ASSERT_EQ(param.get_value<double>(), TRK_TC);

  ASSERT_TRUE(node->get_parameter(prefix + "saturation", param));
  ASSERT_EQ(param.get_value<bool>(), SATURATION);

  ASSERT_TRUE(node->get_parameter(prefix + "antiwindup_strategy", param));
  ASSERT_EQ(param.get_value<std::string>(), ANTIWINDUP_STRAT.to_string());

  ASSERT_TRUE(node->get_parameter(prefix + "integration_method", param));
  ASSERT_EQ(param.get_value<std::string>(), I_METHOD.to_string());

  ASSERT_TRUE(node->get_parameter(prefix + "derivative_method", param));
  ASSERT_EQ(param.get_value<std::string>(), D_METHOD.to_string());

  ASSERT_TRUE(node->get_parameter(prefix + "save_i_term", param));
  ASSERT_EQ(param.get_value<bool>(), SAVE_I_TERM);

  // check gains were set
  control_toolbox::Pid::Gains gains = pid.get_gains();
  ASSERT_EQ(gains.p_gain_, P);
  ASSERT_EQ(gains.i_gain_, I);
  ASSERT_EQ(gains.d_gain_, D);
<<<<<<< HEAD
  ASSERT_EQ(gains.tf_, TF);
  ASSERT_EQ(gains.i_max_, I_MAX);
  ASSERT_EQ(gains.i_min_, I_MIN);
=======
  ASSERT_EQ(gains.antiwindup_strat_.i_max, I_MAX);
  ASSERT_EQ(gains.antiwindup_strat_.i_min, I_MIN);
>>>>>>> 20f9ea3f
  ASSERT_EQ(gains.u_max_, U_MAX);
  ASSERT_EQ(gains.u_min_, U_MIN);
  ASSERT_EQ(gains.antiwindup_strat_.tracking_time_constant, TRK_TC);
  ASSERT_EQ(gains.antiwindup_strat_, AntiWindupStrategy::NONE);
  ASSERT_EQ(gains.i_method_, I_METHOD);
  ASSERT_EQ(gains.d_method_, D_METHOD);
}

TEST(PidParametersTest, InitPid_no_prefix)
{
  rclcpp::Node::SharedPtr node = std::make_shared<rclcpp::Node>("pid_parameters_test");

  TestablePidROS pid(node, "", "", false);

  ASSERT_EQ(pid.topic_prefix_, "");
  ASSERT_EQ(pid.param_prefix_, "");

  check_set_parameters(node, pid);
}

TEST(PidParametersTest, InitPidTestBadParameter)
{
  rclcpp::Node::SharedPtr node = std::make_shared<rclcpp::Node>("pid_parameters_test");

  TestablePidROS pid(node, "", "", false);

  const double P = 1.0;
  const double I = 2.0;
  const double D = 3.0;
  const double TF = 4.0;
  const double I_MAX_BAD = -10.0;
  const double I_MIN_BAD = 10.0;
  const double U_MAX_BAD = -10.0;
  const double U_MIN_BAD = 10.0;
  const double TRK_TC = 4.0;

  AntiWindupStrategy ANTIWINDUP_STRAT;
  ANTIWINDUP_STRAT.type = AntiWindupStrategy::NONE;
  ANTIWINDUP_STRAT.i_max = I_MAX_BAD;
  ANTIWINDUP_STRAT.i_min = I_MIN_BAD;
  ANTIWINDUP_STRAT.tracking_time_constant = TRK_TC;

<<<<<<< HEAD
  DiscretizationMethod I_METHOD{DiscretizationMethod::FORWARD_EULER};
  DiscretizationMethod D_METHOD{DiscretizationMethod::FORWARD_EULER};

  ASSERT_NO_THROW(pid.initialize_from_args(
    P, I, D, TF, U_MAX_BAD, U_MIN_BAD, ANTIWINDUP_STRAT, I_METHOD, D_METHOD, false));
=======
  bool ret;
  ASSERT_NO_THROW(
    ret = pid.initialize_from_args(P, I, D, U_MAX_BAD, U_MIN_BAD, ANTIWINDUP_STRAT, false));
  ASSERT_FALSE(ret);
>>>>>>> 20f9ea3f

  rclcpp::Parameter param;

  // check parameters were NOT set
  ASSERT_FALSE(node->get_parameter("p", param));
  ASSERT_FALSE(node->get_parameter("i", param));
  ASSERT_FALSE(node->get_parameter("d", param));
  ASSERT_FALSE(node->get_parameter("derivative_filter_time", param));
  ASSERT_FALSE(node->get_parameter("i_clamp_max", param));
  ASSERT_FALSE(node->get_parameter("i_clamp_min", param));
  ASSERT_FALSE(node->get_parameter("u_clamp_max", param));
  ASSERT_FALSE(node->get_parameter("u_clamp_min", param));
  ASSERT_FALSE(node->get_parameter("tracking_time_constant", param));
  ASSERT_FALSE(node->get_parameter("saturation", param));
  ASSERT_FALSE(node->get_parameter("antiwindup_strategy", param));
  ASSERT_FALSE(node->get_parameter("integration_method", param));
  ASSERT_FALSE(node->get_parameter("derivative_method", param));

  // check gains were NOT set
  control_toolbox::Pid::Gains gains = pid.get_gains();
  ASSERT_EQ(gains.p_gain_, 0.0);
  ASSERT_EQ(gains.i_gain_, 0.0);
  ASSERT_EQ(gains.d_gain_, 0.0);
<<<<<<< HEAD
  ASSERT_EQ(gains.tf_, 0.0);
  ASSERT_EQ(gains.i_max_, std::numeric_limits<double>::infinity());
  ASSERT_EQ(gains.i_min_, -std::numeric_limits<double>::infinity());
=======
  ASSERT_EQ(gains.antiwindup_strat_.i_max, std::numeric_limits<double>::infinity());
  ASSERT_EQ(gains.antiwindup_strat_.i_min, -std::numeric_limits<double>::infinity());
>>>>>>> 20f9ea3f
  ASSERT_EQ(gains.u_max_, std::numeric_limits<double>::infinity());
  ASSERT_EQ(gains.u_min_, -std::numeric_limits<double>::infinity());
  ASSERT_EQ(gains.antiwindup_strat_.tracking_time_constant, 0.0);
  ASSERT_EQ(gains.antiwindup_strat_, AntiWindupStrategy::NONE);
<<<<<<< HEAD
  ASSERT_EQ(gains.i_method_, DiscretizationMethod::FORWARD_EULER);
  ASSERT_EQ(gains.d_method_, DiscretizationMethod::FORWARD_EULER);
=======

  // Try other invalid combinations
  ANTIWINDUP_STRAT.i_max = 10.;
  ANTIWINDUP_STRAT.i_min = 5.;
  ASSERT_NO_THROW(
    ret = pid.initialize_from_args(P, I, D, U_MAX_BAD, U_MIN_BAD, ANTIWINDUP_STRAT, false));
  ASSERT_FALSE(ret);

  ANTIWINDUP_STRAT.i_max = -5.;
  ANTIWINDUP_STRAT.i_min = 10.;
  ASSERT_NO_THROW(
    ret = pid.initialize_from_args(P, I, D, U_MAX_BAD, U_MIN_BAD, ANTIWINDUP_STRAT, false));
  ASSERT_FALSE(ret);
>>>>>>> 20f9ea3f
}

TEST(PidParametersTest, InitPid_param_prefix_only)
{
  const std::string PARAM_PREFIX = "some_param_prefix";
  const std::string TOPIC_PREFIX = "";

  rclcpp::Node::SharedPtr node = std::make_shared<rclcpp::Node>("pid_parameters_test");

  TestablePidROS pid(node, PARAM_PREFIX, TOPIC_PREFIX, false);

  ASSERT_EQ(pid.topic_prefix_, TOPIC_PREFIX);
  ASSERT_EQ(pid.param_prefix_, PARAM_PREFIX + ".");

  check_set_parameters(node, pid, PARAM_PREFIX + ".");
}

TEST(PidParametersTest, InitPid_topic_prefix_only)
{
  const std::string PARAM_PREFIX = "";
  const std::string TOPIC_PREFIX = "some_topic_prefix";

  rclcpp::Node::SharedPtr node = std::make_shared<rclcpp::Node>("pid_parameters_test");

  TestablePidROS pid(node, PARAM_PREFIX, TOPIC_PREFIX, false);

  ASSERT_EQ(pid.topic_prefix_, TOPIC_PREFIX + "/");
  ASSERT_EQ(pid.param_prefix_, PARAM_PREFIX);

  check_set_parameters(node, pid, PARAM_PREFIX);
}

TEST(PidParametersTest, InitPid_prefix)
{
  const std::string PARAM_PREFIX = "some_param_prefix";
  const std::string TOPIC_PREFIX = "some_topic_prefix";

  rclcpp::Node::SharedPtr node = std::make_shared<rclcpp::Node>("pid_parameters_test");

  TestablePidROS pid(node, PARAM_PREFIX, TOPIC_PREFIX, false);

  ASSERT_EQ(pid.topic_prefix_, TOPIC_PREFIX + "/");
  ASSERT_EQ(pid.param_prefix_, PARAM_PREFIX + ".");

  check_set_parameters(node, pid, PARAM_PREFIX + ".");
}

TEST(PidParametersTest, SetParametersTest)
{
  rclcpp::Node::SharedPtr node = std::make_shared<rclcpp::Node>("pid_parameters_test");

  TestablePidROS pid(node, "", "", false);

  const double P = 1.0;
  const double I = 2.0;
  const double D = 3.0;
  const double TF = 4.0;
  const double I_MAX = 10.0;
  const double I_MIN = -10.0;
  const double U_MAX = 10.0;
  const double U_MIN = -10.0;
  const double TRK_TC = 4.0;
  const bool SATURATION = true;
  AntiWindupStrategy ANTIWINDUP_STRAT;
  ANTIWINDUP_STRAT.type = AntiWindupStrategy::NONE;
  ANTIWINDUP_STRAT.i_max = I_MAX;
  ANTIWINDUP_STRAT.i_min = I_MIN;
  ANTIWINDUP_STRAT.tracking_time_constant = TRK_TC;
  DiscretizationMethod I_METHOD{DiscretizationMethod::FORWARD_EULER};
  DiscretizationMethod D_METHOD{DiscretizationMethod::FORWARD_EULER};
  const bool SAVE_I_TERM = false;

  pid.initialize_from_args(
    P, I, D, TF, U_MAX, U_MIN, ANTIWINDUP_STRAT, I_METHOD, D_METHOD, SAVE_I_TERM);

  rcl_interfaces::msg::SetParametersResult set_result;

  // unknown parameter name
  ASSERT_THROW(
    set_result = node->set_parameter(rclcpp::Parameter("unknown", 0.0)),
    rclcpp::exceptions::ParameterNotDeclaredException);

  ASSERT_NO_THROW(set_result = node->set_parameter(rclcpp::Parameter("p", P)));
  ASSERT_TRUE(set_result.successful);
  ASSERT_NO_THROW(set_result = node->set_parameter(rclcpp::Parameter("i", I)));
  ASSERT_TRUE(set_result.successful);
  ASSERT_NO_THROW(set_result = node->set_parameter(rclcpp::Parameter("d", D)));
  ASSERT_TRUE(set_result.successful);
  ASSERT_NO_THROW(
    set_result = node->set_parameter(rclcpp::Parameter("derivative_filter_time", TF)));
  ASSERT_TRUE(set_result.successful);
  ASSERT_NO_THROW(set_result = node->set_parameter(rclcpp::Parameter("i_clamp_max", I_MAX)));
  ASSERT_TRUE(set_result.successful);
  ASSERT_NO_THROW(set_result = node->set_parameter(rclcpp::Parameter("i_clamp_min", I_MIN)));
  ASSERT_TRUE(set_result.successful);
  ASSERT_NO_THROW(set_result = node->set_parameter(rclcpp::Parameter("u_clamp_max", U_MAX)));
  ASSERT_TRUE(set_result.successful);
  ASSERT_NO_THROW(set_result = node->set_parameter(rclcpp::Parameter("u_clamp_min", U_MIN)));
  ASSERT_TRUE(set_result.successful);
  ASSERT_NO_THROW(
    set_result = node->set_parameter(rclcpp::Parameter("tracking_time_constant", TRK_TC)));
  ASSERT_TRUE(set_result.successful);
  ASSERT_NO_THROW(set_result = node->set_parameter(rclcpp::Parameter("saturation", SATURATION)));
  ASSERT_TRUE(set_result.successful);
  ASSERT_NO_THROW(
    set_result = node->set_parameter(rclcpp::Parameter("antiwindup_strategy", ANTIWINDUP_STRAT)));
  ASSERT_TRUE(set_result.successful);
  ASSERT_NO_THROW(
    set_result = node->set_parameter(rclcpp::Parameter("integration_method", I_METHOD)));
  ASSERT_TRUE(set_result.successful);
  ASSERT_NO_THROW(
    set_result = node->set_parameter(rclcpp::Parameter("derivative_method", D_METHOD)));
  ASSERT_TRUE(set_result.successful);
  ASSERT_NO_THROW(set_result = node->set_parameter(rclcpp::Parameter("save_i_term", SAVE_I_TERM)));
  ASSERT_TRUE(set_result.successful);
  ASSERT_NO_THROW(
    set_result = node->set_parameter(rclcpp::Parameter("activate_state_publisher", true)));
  ASSERT_TRUE(set_result.successful);

  // process callbacks
  rclcpp::spin_some(node->get_node_base_interface());

  // check gains were set using the parameters
  control_toolbox::Pid::Gains gains = pid.get_gains();
  ASSERT_EQ(gains.p_gain_, P);
  ASSERT_EQ(gains.i_gain_, I);
  ASSERT_EQ(gains.d_gain_, D);
<<<<<<< HEAD
  ASSERT_EQ(gains.tf_, TF);
  ASSERT_EQ(gains.i_max_, I_MAX);
  ASSERT_EQ(gains.i_min_, I_MIN);
=======
  ASSERT_EQ(gains.antiwindup_strat_.i_max, I_MAX);
  ASSERT_EQ(gains.antiwindup_strat_.i_min, I_MIN);
>>>>>>> 20f9ea3f
  ASSERT_EQ(gains.u_max_, U_MAX);
  ASSERT_EQ(gains.u_min_, U_MIN);
  ASSERT_EQ(gains.antiwindup_strat_.tracking_time_constant, TRK_TC);
  ASSERT_EQ(gains.antiwindup_strat_, AntiWindupStrategy::NONE);
  ASSERT_EQ(gains.i_method_, I_METHOD);
  ASSERT_EQ(gains.d_method_, D_METHOD);
}

TEST(PidParametersTest, SetBadParametersTest)
{
  rclcpp::Node::SharedPtr node = std::make_shared<rclcpp::Node>("pid_parameters_test");

  TestablePidROS pid(node, "", "", false);

  const double P = 1.0;
  const double I = 2.0;
  const double D = 3.0;
  const double TF = 4.0;
  const double I_MAX = 10.0;
  const double I_MIN = -10.0;
  const double I_MAX_BAD = -20.0;
  const double I_MIN_BAD = 20.0;
  const double U_MAX = 10.0;
  const double U_MIN = -10.0;
  const double U_MAX_BAD = -20.0;
  const double U_MIN_BAD = 20.0;
  const double TRK_TC = 4.0;
  const bool SATURATION = false;

  AntiWindupStrategy ANTIWINDUP_STRAT;
  ANTIWINDUP_STRAT.type = AntiWindupStrategy::NONE;
  ANTIWINDUP_STRAT.i_max = I_MAX;
  ANTIWINDUP_STRAT.i_min = I_MIN;
  ANTIWINDUP_STRAT.tracking_time_constant = TRK_TC;

  DiscretizationMethod I_METHOD{DiscretizationMethod::FORWARD_EULER};
  DiscretizationMethod D_METHOD{DiscretizationMethod::FORWARD_EULER};

  pid.initialize_from_args(P, I, D, TF, U_MAX, U_MIN, ANTIWINDUP_STRAT, I_METHOD, D_METHOD, false);

  rcl_interfaces::msg::SetParametersResult set_result;

  // unknown parameter name
  ASSERT_THROW(
    set_result = node->set_parameter(rclcpp::Parameter("unknown", 0.0)),
    rclcpp::exceptions::ParameterNotDeclaredException);

  ASSERT_NO_THROW(set_result = node->set_parameter(rclcpp::Parameter("p", P)));
  ASSERT_TRUE(set_result.successful);
  ASSERT_NO_THROW(set_result = node->set_parameter(rclcpp::Parameter("i", I)));
  ASSERT_TRUE(set_result.successful);
  ASSERT_NO_THROW(set_result = node->set_parameter(rclcpp::Parameter("d", D)));
  ASSERT_TRUE(set_result.successful);
  ASSERT_NO_THROW(
    set_result = node->set_parameter(rclcpp::Parameter("derivative_filter_time", TF)));
  ASSERT_TRUE(set_result.successful);
  ASSERT_NO_THROW(set_result = node->set_parameter(rclcpp::Parameter("i_clamp_max", I_MAX_BAD)));
  ASSERT_TRUE(set_result.successful);
  ASSERT_NO_THROW(set_result = node->set_parameter(rclcpp::Parameter("i_clamp_min", I_MIN_BAD)));
  ASSERT_TRUE(set_result.successful);
  ASSERT_NO_THROW(set_result = node->set_parameter(rclcpp::Parameter("u_clamp_max", U_MAX_BAD)));
  ASSERT_TRUE(set_result.successful);
  ASSERT_NO_THROW(set_result = node->set_parameter(rclcpp::Parameter("u_clamp_min", U_MIN_BAD)));
  ASSERT_TRUE(set_result.successful);
  ASSERT_NO_THROW(
    set_result = node->set_parameter(rclcpp::Parameter("tracking_time_constant", TRK_TC)));
  ASSERT_TRUE(set_result.successful);
  ASSERT_NO_THROW(set_result = node->set_parameter(rclcpp::Parameter("saturation", SATURATION)));
  ASSERT_TRUE(set_result.successful);
  ASSERT_NO_THROW(
    set_result = node->set_parameter(rclcpp::Parameter("antiwindup_strategy", ANTIWINDUP_STRAT)));
  ASSERT_TRUE(set_result.successful);
  ASSERT_NO_THROW(
    set_result = node->set_parameter(rclcpp::Parameter("integration_method", I_METHOD)));
  ASSERT_TRUE(set_result.successful);
  ASSERT_NO_THROW(
    set_result = node->set_parameter(rclcpp::Parameter("derivative_method", D_METHOD)));
  ASSERT_TRUE(set_result.successful);

  // process callbacks
  rclcpp::spin_some(node->get_node_base_interface());

  // check gains were NOT set using the parameters but the u_max and u_min
  // were set to infinity as saturation is false
  control_toolbox::Pid::Gains gains = pid.get_gains();
  ASSERT_EQ(gains.p_gain_, P);
  ASSERT_EQ(gains.i_gain_, I);
  ASSERT_EQ(gains.d_gain_, D);
<<<<<<< HEAD
  ASSERT_EQ(gains.tf_, TF);
  ASSERT_EQ(gains.i_max_, I_MAX);
  ASSERT_EQ(gains.i_min_, I_MIN);
=======
  ASSERT_EQ(gains.antiwindup_strat_.i_max, I_MAX);
  ASSERT_EQ(gains.antiwindup_strat_.i_min, I_MIN);
>>>>>>> 20f9ea3f
  ASSERT_EQ(gains.u_max_, std::numeric_limits<double>::infinity());
  ASSERT_EQ(gains.u_min_, -std::numeric_limits<double>::infinity());
  ASSERT_EQ(gains.antiwindup_strat_.tracking_time_constant, TRK_TC);
  ASSERT_EQ(gains.antiwindup_strat_, AntiWindupStrategy::NONE);
  ASSERT_EQ(gains.i_method_, I_METHOD);
  ASSERT_EQ(gains.d_method_, D_METHOD);

  // Set the good gains

  ASSERT_NO_THROW(set_result = node->set_parameter(rclcpp::Parameter("u_clamp_max", U_MAX)));
  ASSERT_TRUE(set_result.successful);
  ASSERT_NO_THROW(set_result = node->set_parameter(rclcpp::Parameter("u_clamp_min", U_MIN)));
  ASSERT_TRUE(set_result.successful);

  // process callbacks
  rclcpp::spin_some(node->get_node_base_interface());

  // Setting good gains doesn't help, as the saturation is still false
  gains = pid.get_gains();
  ASSERT_EQ(gains.p_gain_, P);
  ASSERT_EQ(gains.i_gain_, I);
  ASSERT_EQ(gains.d_gain_, D);
<<<<<<< HEAD
  ASSERT_EQ(gains.tf_, TF);
  ASSERT_EQ(gains.i_max_, I_MAX);
  ASSERT_EQ(gains.i_min_, I_MIN);
=======
  ASSERT_EQ(gains.antiwindup_strat_.i_max, I_MAX);
  ASSERT_EQ(gains.antiwindup_strat_.i_min, I_MIN);
>>>>>>> 20f9ea3f
  ASSERT_EQ(gains.u_max_, std::numeric_limits<double>::infinity());
  ASSERT_EQ(gains.u_min_, -std::numeric_limits<double>::infinity());
  ASSERT_EQ(gains.antiwindup_strat_.tracking_time_constant, TRK_TC);
  ASSERT_EQ(gains.antiwindup_strat_, AntiWindupStrategy::NONE);
  ASSERT_EQ(gains.i_method_, I_METHOD);
  ASSERT_EQ(gains.d_method_, D_METHOD);

  // Now re-enabling it should have the old gains back
  ASSERT_NO_THROW(set_result = node->set_parameter(rclcpp::Parameter("saturation", true)));
  ASSERT_TRUE(set_result.successful);

  // process callbacks
  rclcpp::spin_some(node->get_node_base_interface());

  // check gains were NOT set using the parameters
  control_toolbox::Pid::Gains updated_gains = pid.get_gains();
  ASSERT_EQ(updated_gains.p_gain_, P);
  ASSERT_EQ(updated_gains.i_gain_, I);
  ASSERT_EQ(updated_gains.d_gain_, D);
<<<<<<< HEAD
  ASSERT_EQ(updated_gains.tf_, TF);
  ASSERT_EQ(updated_gains.i_max_, I_MAX);
  ASSERT_EQ(updated_gains.i_min_, I_MIN);
=======
  ASSERT_EQ(updated_gains.antiwindup_strat_.i_max, I_MAX);
  ASSERT_EQ(updated_gains.antiwindup_strat_.i_min, I_MIN);
>>>>>>> 20f9ea3f
  ASSERT_EQ(updated_gains.u_max_, U_MAX);
  ASSERT_EQ(updated_gains.u_min_, U_MIN);
  ASSERT_EQ(updated_gains.antiwindup_strat_.tracking_time_constant, TRK_TC);
  ASSERT_EQ(updated_gains.antiwindup_strat_, AntiWindupStrategy::NONE);
  ASSERT_EQ(updated_gains.i_method_, I_METHOD);
  ASSERT_EQ(updated_gains.d_method_, D_METHOD);
}

TEST(PidParametersTest, GetParametersTest)
{
  {
    rclcpp::Node::SharedPtr node = std::make_shared<rclcpp::Node>("pid_parameters_test");

    TestablePidROS pid(node, "", "", false);

    const double P = 1.0;
    const double I = 2.0;
    const double D = 3.0;
    const double TF = 4.0;
    const double I_MAX = 10.0;
    const double I_MIN = -10.0;
    const double U_MAX = 10.0;
    const double U_MIN = -10.0;
    const double TRK_TC = 4.0;
    const bool SATURATION = true;

    AntiWindupStrategy ANTIWINDUP_STRAT;
    ANTIWINDUP_STRAT.type = AntiWindupStrategy::NONE;
    ANTIWINDUP_STRAT.i_max = I_MAX;
    ANTIWINDUP_STRAT.i_min = I_MIN;
    ANTIWINDUP_STRAT.tracking_time_constant = TRK_TC;

    DiscretizationMethod I_METHOD{DiscretizationMethod::FORWARD_EULER};
    DiscretizationMethod D_METHOD{DiscretizationMethod::FORWARD_EULER};

    ASSERT_TRUE(pid.initialize_from_args(
      0.0, 0.0, 0.0, 0.0, 0.0, 0.0, ANTIWINDUP_STRAT, I_METHOD, D_METHOD, false));
    ASSERT_TRUE(pid.initialize_from_args(
      0.0, 0.0, 0.0, 0.0, U_MAX, U_MIN, ANTIWINDUP_STRAT, I_METHOD, D_METHOD, false));
    std::cout << "Setting gains with set_gains()" << std::endl;
    pid.set_gains(P, I, D, TF, U_MAX, U_MIN, ANTIWINDUP_STRAT, I_METHOD, D_METHOD);

    rclcpp::Parameter param;

    ASSERT_TRUE(node->get_parameter("p", param));
    ASSERT_EQ(param.get_value<double>(), P);

    ASSERT_TRUE(node->get_parameter("i", param));
    ASSERT_EQ(param.get_value<double>(), I);

    ASSERT_TRUE(node->get_parameter("d", param));
    ASSERT_EQ(param.get_value<double>(), D);

    ASSERT_TRUE(node->get_parameter("derivative_filter_time", param));
    ASSERT_EQ(param.get_value<double>(), TF);

    ASSERT_TRUE(node->get_parameter("i_clamp_max", param));
    ASSERT_EQ(param.get_value<double>(), I_MAX);

    ASSERT_TRUE(node->get_parameter("i_clamp_min", param));
    ASSERT_EQ(param.get_value<double>(), I_MIN);

    ASSERT_TRUE(node->get_parameter("u_clamp_max", param));
    ASSERT_EQ(param.get_value<double>(), U_MAX);

    ASSERT_TRUE(node->get_parameter("u_clamp_min", param));
    ASSERT_EQ(param.get_value<double>(), U_MIN);

    ASSERT_TRUE(node->get_parameter("tracking_time_constant", param));
    ASSERT_EQ(param.get_value<double>(), TRK_TC);

    ASSERT_TRUE(node->get_parameter("saturation", param));
    ASSERT_EQ(param.get_value<bool>(), SATURATION);

    ASSERT_TRUE(node->get_parameter("antiwindup_strategy", param));
    ASSERT_EQ(param.get_value<std::string>(), ANTIWINDUP_STRAT.to_string());

    ASSERT_TRUE(node->get_parameter("integration_method", param));
    ASSERT_EQ(param.get_value<std::string>(), I_METHOD.to_string());

    ASSERT_TRUE(node->get_parameter("derivative_method", param));
    ASSERT_EQ(param.get_value<std::string>(), D_METHOD.to_string());

    ASSERT_TRUE(node->get_parameter("save_i_term", param));
    ASSERT_EQ(param.get_value<bool>(), false);

    ASSERT_TRUE(node->get_parameter("activate_state_publisher", param));
    ASSERT_EQ(param.get_value<bool>(), false);
  }
  {
    // test activate_state_publisher
    rclcpp::Node::SharedPtr node = std::make_shared<rclcpp::Node>("pid_parameters_test");

    TestablePidROS pid(node, "", "", true);
    const double P = 1.0;
    const double I = 2.0;
    const double D = 3.0;
    const double TF = 4.0;
    const double I_MAX = 10.0;
    const double I_MIN = -10.0;
    const double U_MAX = 10.0;
    const double U_MIN = -10.0;
    const double TRK_TC = 4.0;

    AntiWindupStrategy ANTIWINDUP_STRAT;
    ANTIWINDUP_STRAT.type = AntiWindupStrategy::NONE;
    ANTIWINDUP_STRAT.i_max = I_MAX;
    ANTIWINDUP_STRAT.i_min = I_MIN;
    ANTIWINDUP_STRAT.tracking_time_constant = TRK_TC;

    DiscretizationMethod I_METHOD{DiscretizationMethod::FORWARD_EULER};
    DiscretizationMethod D_METHOD{DiscretizationMethod::FORWARD_EULER};

    ASSERT_TRUE(pid.initialize_from_args(
      P, I, D, TF, U_MAX, U_MIN, ANTIWINDUP_STRAT, I_METHOD, D_METHOD, false));

    rclcpp::Parameter param;
    ASSERT_TRUE(node->get_parameter("activate_state_publisher", param));
    ASSERT_EQ(param.get_value<bool>(), true);
  }
  {
    rclcpp::Node::SharedPtr node = std::make_shared<rclcpp::Node>("pid_parameters_test");

    TestablePidROS pid(node, "", "", false);

    const double P = 1.0;
    const double I = 2.0;
    const double D = 3.0;
    const double TF = 4.0;
    const double I_MAX = 10.0;
    const double I_MIN = -10.0;
    const double U_MAX = std::numeric_limits<double>::infinity();
    const double U_MIN = -std::numeric_limits<double>::infinity();
    const double TRK_TC = 4.0;

    AntiWindupStrategy ANTIWINDUP_STRAT;
    ANTIWINDUP_STRAT.type = AntiWindupStrategy::NONE;
    ANTIWINDUP_STRAT.i_max = I_MAX;
    ANTIWINDUP_STRAT.i_min = I_MIN;
    ANTIWINDUP_STRAT.tracking_time_constant = TRK_TC;

    DiscretizationMethod I_METHOD{DiscretizationMethod::FORWARD_EULER};
    DiscretizationMethod D_METHOD{DiscretizationMethod::FORWARD_EULER};

    ASSERT_TRUE(pid.initialize_from_args(
      0.0, 0.0, 0.0, 0.0, 0.0, 0.0, ANTIWINDUP_STRAT, I_METHOD, D_METHOD, false));
    ASSERT_TRUE(pid.initialize_from_args(
      0.0, 0.0, 0.0, 0.0, U_MAX, U_MIN, ANTIWINDUP_STRAT, I_METHOD, D_METHOD, false));
    pid.set_gains(P, I, D, TF, U_MAX, U_MIN, ANTIWINDUP_STRAT, I_METHOD, D_METHOD);

    rclcpp::Parameter param;

    ASSERT_TRUE(node->get_parameter("p", param));
    ASSERT_EQ(param.get_value<double>(), P);

    ASSERT_TRUE(node->get_parameter("i", param));
    ASSERT_EQ(param.get_value<double>(), I);

    ASSERT_TRUE(node->get_parameter("d", param));
    ASSERT_EQ(param.get_value<double>(), D);

    ASSERT_TRUE(node->get_parameter("derivative_filter_time", param));
    ASSERT_EQ(param.get_value<double>(), TF);

    ASSERT_TRUE(node->get_parameter("i_clamp_max", param));
    ASSERT_EQ(param.get_value<double>(), I_MAX);

    ASSERT_TRUE(node->get_parameter("i_clamp_min", param));
    ASSERT_EQ(param.get_value<double>(), I_MIN);

    ASSERT_TRUE(node->get_parameter("u_clamp_max", param));
    ASSERT_EQ(param.get_value<double>(), U_MAX);

    ASSERT_TRUE(node->get_parameter("u_clamp_min", param));
    ASSERT_EQ(param.get_value<double>(), U_MIN);

    ASSERT_TRUE(node->get_parameter("tracking_time_constant", param));
    ASSERT_EQ(param.get_value<double>(), TRK_TC);

    ASSERT_TRUE(node->get_parameter("saturation", param));
    ASSERT_TRUE(param.get_value<bool>()) << "Should be enabled by default!";

    ASSERT_TRUE(node->get_parameter("antiwindup_strategy", param));
    ASSERT_EQ(param.get_value<std::string>(), ANTIWINDUP_STRAT.to_string());

    ASSERT_TRUE(node->get_parameter("integration_method", param));
    ASSERT_EQ(param.get_value<std::string>(), I_METHOD.to_string());

    ASSERT_TRUE(node->get_parameter("derivative_method", param));
    ASSERT_EQ(param.get_value<std::string>(), D_METHOD.to_string());

    ASSERT_TRUE(node->get_parameter("save_i_term", param));
    ASSERT_EQ(param.get_value<bool>(), false);
  }
}

TEST(PidParametersTest, GetParametersFromParams)
{
  rclcpp::Node::SharedPtr node = std::make_shared<rclcpp::Node>("pid_parameters_test");
  const bool ACTIVATE_STATE_PUBLISHER = false;
  TestablePidROS pid(node, "", "", ACTIVATE_STATE_PUBLISHER);

  ASSERT_TRUE(pid.initialize_from_ros_parameters());

  rclcpp::Parameter param_p;
  ASSERT_TRUE(node->get_parameter("p", param_p));
  EXPECT_TRUE(std::isnan(param_p.get_value<double>()));

  rclcpp::Parameter param_i;
  ASSERT_TRUE(node->get_parameter("i", param_i));
  EXPECT_TRUE(std::isnan(param_i.get_value<double>()));

  rclcpp::Parameter param_d;
  ASSERT_TRUE(node->get_parameter("d", param_d));
  EXPECT_TRUE(std::isnan(param_d.get_value<double>()));

  rclcpp::Parameter param_tf;
  ASSERT_TRUE(node->get_parameter("derivative_filter_time", param_tf));
  EXPECT_TRUE(std::isnan(param_tf.get_value<double>()));

  rclcpp::Parameter param_i_clamp_max;
  ASSERT_TRUE(node->get_parameter("i_clamp_max", param_i_clamp_max));
  EXPECT_TRUE(std::isinf(param_i_clamp_max.get_value<double>()));

  rclcpp::Parameter param_i_clamp_min;
  ASSERT_TRUE(node->get_parameter("i_clamp_min", param_i_clamp_min));
  EXPECT_TRUE(std::isinf(param_i_clamp_min.get_value<double>()));

  rclcpp::Parameter param_u_clamp_max;
  ASSERT_TRUE(node->get_parameter("u_clamp_max", param_u_clamp_max));
  EXPECT_TRUE(std::isinf(param_u_clamp_max.get_value<double>()));

  rclcpp::Parameter param_u_clamp_min;
  ASSERT_TRUE(node->get_parameter("u_clamp_min", param_u_clamp_min));
  EXPECT_TRUE(std::isinf(param_u_clamp_min.get_value<double>()));

  rclcpp::Parameter param_saturation;
  ASSERT_TRUE(node->get_parameter("saturation", param_saturation));
  EXPECT_FALSE(param_saturation.get_value<bool>());

  rclcpp::Parameter param_tracking_time_constant;
  ASSERT_TRUE(node->get_parameter("tracking_time_constant", param_tracking_time_constant));
  EXPECT_TRUE(std::isnan(param_tracking_time_constant.get_value<double>()));

  rclcpp::Parameter param_activate_state_publisher;
  ASSERT_TRUE(node->get_parameter("activate_state_publisher", param_activate_state_publisher));
  EXPECT_EQ(param_activate_state_publisher.get_value<bool>(), ACTIVATE_STATE_PUBLISHER);
}

TEST(PidParametersTest, ResetReadsSaveITermParam)
{
  auto node = std::make_shared<rclcpp::Node>("pidros_reset_param_test");
  TestablePidROS pid(node, "", "", false);

  // I-only controller; declare params via initialize_from_args
  AntiWindupStrategy anti;
  anti.type = AntiWindupStrategy::NONE;
  const double U_MAX = 1e9, U_MIN = -1e9;
  ASSERT_TRUE(pid.initialize_from_args(0.0, 1.0, 0.0, U_MAX, U_MIN, anti, /*save_i_term=*/false));

  const auto dt = rclcpp::Duration::from_seconds(1.0);

  // Prime integral to a known value (internal I = 2 after two steps)
  (void)pid.compute_command(1.0, dt);
  (void)pid.compute_command(1.0, dt);
  // Snapshot current integral without changing it
  const double I_after_prime = pid.compute_command(0.0, dt);
  EXPECT_GT(I_after_prime, 0.0);

  // ---- Case 1: save_i_term=false → clear on reset() ----
  if (!node->has_parameter("save_i_term"))
  {
    node->declare_parameter<bool>("save_i_term", false);
  }
  else
  {
    node->set_parameter(rclcpp::Parameter("save_i_term", false));
  }
  pid.reset();

  const double cmd_after_clear = pid.compute_command(0.0, dt);
  EXPECT_DOUBLE_EQ(0.0, cmd_after_clear);

  // Re-prime and snapshot again
  (void)pid.compute_command(1.0, dt);
  (void)pid.compute_command(1.0, dt);
  const double I_before_retain = pid.compute_command(0.0, dt);
  EXPECT_GT(I_before_retain, 0.0);

  // ---- Case 2: save_i_term=true → retain on reset() ----
  node->set_parameter(rclcpp::Parameter("save_i_term", true));
  pid.reset();

  const double cmd_after_retain = pid.compute_command(0.0, dt);
  EXPECT_DOUBLE_EQ(I_before_retain, cmd_after_retain);
}

TEST(PidParametersTest, ResetBoolClearsOrRetainsITerm)
{
  auto node = std::make_shared<rclcpp::Node>("pidros_reset_bool_test");
  TestablePidROS pid(node, "", "", false);

  AntiWindupStrategy anti;
  anti.type = AntiWindupStrategy::NONE;
  const double U_MAX = 1e9, U_MIN = -1e9;
  ASSERT_TRUE(pid.initialize_from_args(0.0, 1.0, 0.0, U_MAX, U_MIN, anti, /*save_i_term=*/false));

  const auto dt = rclcpp::Duration::from_seconds(1.0);

  // Prime and snapshot
  (void)pid.compute_command(1.0, dt);
  (void)pid.compute_command(1.0, dt);
  const double I_snapshot = pid.compute_command(0.0, dt);
  EXPECT_GT(I_snapshot, 0.0);

  // reset(false) clears integral
  pid.reset(false);
  const double after_clear = pid.compute_command(0.0, dt);
  EXPECT_DOUBLE_EQ(0.0, after_clear);

  // Re-prime and snapshot again
  (void)pid.compute_command(1.0, dt);
  (void)pid.compute_command(1.0, dt);
  const double I_snapshot2 = pid.compute_command(0.0, dt);
  EXPECT_GT(I_snapshot2, 0.0);

  // reset(true) retains integral
  pid.reset(true);
  const double after_retain = pid.compute_command(0.0, dt);
  EXPECT_DOUBLE_EQ(I_snapshot2, after_retain);
}

TEST(PidParametersTest, PrintValuesLogsExpectedContent)
{
  // --- Set up a logger capture (rcutils) ---
  static std::mutex g_mutex;
  static std::string g_last_log;  // store the last message from our logger
  static rcutils_logging_output_handler_t prev_handler = nullptr;

  const char * kLoggerName = "pid_print_test";

  auto capture_handler = [](
                           const rcutils_log_location_t * /*location*/, int /*severity*/,
                           const char * name, rcutils_time_point_value_t /*stamp*/,
                           const char * format, va_list * args)
  {
    // Only capture our logger's output
    if (!name || std::string(name) != "pid_print_test")
    {
      return;
    }
    char buf[8192];
    vsnprintf(buf, sizeof(buf), format, *args);
    std::lock_guard<std::mutex> lk(g_mutex);
    g_last_log = buf;
  };

  // Ensure our logger emits INFO
  ASSERT_EQ(
    rcutils_logging_set_logger_level(kLoggerName, RCUTILS_LOG_SEVERITY_INFO), RCUTILS_RET_OK);

  // Swap in our capture handler
  prev_handler = rcutils_logging_get_output_handler();
  rcutils_logging_set_output_handler(capture_handler);

  // --- Arrange a deterministic PID state ---
  auto node = std::make_shared<rclcpp::Node>(kLoggerName);
  TestablePidROS pid(
    node, /*param_prefix=*/"", /*topic_prefix=*/"", /*activate_state_publisher=*/false);

  control_toolbox::AntiWindupStrategy anti;
  anti.type = control_toolbox::AntiWindupStrategy::NONE;  // simpler: avoid saturation dynamics
  anti.i_max = 7.0;
  anti.i_min = -7.0;
  anti.tracking_time_constant = 0.3;

  const double U_MAX = 1e9, U_MIN = -1e9;  // avoid clamping
  ASSERT_TRUE(pid.initialize_from_args(/*p=*/1.0, /*i=*/1.0, /*d=*/0.0, U_MAX, U_MIN, anti,
                                       /*save_i_term=*/false));

  // Make the internal errors non-trivial
  const auto dt = rclcpp::Duration::from_seconds(0.2);
  (void)pid.compute_command(/*error=*/2.0, dt);
  (void)pid.compute_command(/*error=*/2.0, dt);

  // --- Act: call the function under test ---
  {
    std::lock_guard<std::mutex> lk(g_mutex);
    g_last_log.clear();
  }
  pid.print_values();

  // --- Assert: captured log has expected content ---
  std::string captured;
  {
    std::lock_guard<std::mutex> lk(g_mutex);
    captured = g_last_log;
  }

  // Basic header
  EXPECT_NE(captured.find("Current Values of PID template:"), std::string::npos);

  // Gains (format tolerant)
  EXPECT_NE(captured.find("P Gain:"), std::string::npos);
  EXPECT_NE(captured.find("I Gain:"), std::string::npos);
  EXPECT_NE(captured.find("D Gain:"), std::string::npos);

  // I bounds and output limits labels
  EXPECT_NE(captured.find("I Max:"), std::string::npos);
  EXPECT_NE(captured.find("I Min:"), std::string::npos);
  EXPECT_NE(captured.find("U_Max:"), std::string::npos);
  EXPECT_NE(captured.find("U_Min:"), std::string::npos);

  // Anti-windup summary
  EXPECT_NE(captured.find("Tracking_Time_Constant:"), std::string::npos);
  EXPECT_NE(captured.find("Antiwindup_Strategy:"), std::string::npos);

  // Runtime state
  EXPECT_NE(captured.find("P Error:"), std::string::npos);
  EXPECT_NE(captured.find("I Term:"), std::string::npos);
  EXPECT_NE(captured.find("D Error:"), std::string::npos);
  EXPECT_NE(captured.find("Command:"), std::string::npos);

  // Spot-check a couple of actual numeric values that should be stable
  // (avoid strict layout assumptions)
  EXPECT_NE(captured.find("P Gain:       1"), std::string::npos);
  EXPECT_NE(captured.find("I Gain:       1"), std::string::npos);
  EXPECT_NE(captured.find("D Gain:       0"), std::string::npos);

  // Restore previous handler so other tests aren't affected
  rcutils_logging_set_output_handler(prev_handler);
}

TEST(PidParametersTest, GetCurrentCmdTracksSetAndCompute)
{
  auto node = std::make_shared<rclcpp::Node>("pidros_get_current_cmd_test");

  // Simple, deterministic P-only controller with tight output limits to exercise saturation.
  control_toolbox::AntiWindupStrategy anti;
  anti.type = control_toolbox::AntiWindupStrategy::NONE;
  const double U_MAX = 5.0, U_MIN = -5.0;

  TestablePidROS pid(node, "", "", false);
  ASSERT_TRUE(pid.initialize_from_args(2.0, 0.0, 0.0, U_MAX, U_MIN, anti, false));

  // 1) After initialization, current command should be zero.
  EXPECT_DOUBLE_EQ(0.0, pid.get_current_cmd());

  // 2) set_current_cmd should be reflected by get_current_cmd (simple delegation/round-trip).
  pid.set_current_cmd(3.14159);
  EXPECT_DOUBLE_EQ(3.14159, pid.get_current_cmd());

  // 3) compute_command should update the "current command" to the last applied command.
  // With P=2.0, error=10 -> raw = 20, but saturated to +5.0 by [U_MIN, U_MAX].
  const auto dt = rclcpp::Duration::from_seconds(0.1);
  const double cmd1 = pid.compute_command(/*error=*/10.0, dt);
  EXPECT_DOUBLE_EQ(5.0, cmd1);
  EXPECT_DOUBLE_EQ(cmd1, pid.get_current_cmd());

  // Negative side saturation: error=-10 -> raw = -20, saturated to -5.0.
  const double cmd2 = pid.compute_command(/*error=*/-10.0, dt);
  EXPECT_DOUBLE_EQ(-5.0, cmd2);
  EXPECT_DOUBLE_EQ(cmd2, pid.get_current_cmd());

  // 4) Large but finite set_current_cmd round-trip (sanity).
  pid.set_current_cmd(-1e12);
  EXPECT_DOUBLE_EQ(-1e12, pid.get_current_cmd());
}

TEST(PidParametersTest, SetCurrentCmdStoresValueAndKeepsComputeStable)
{
  auto node = std::make_shared<rclcpp::Node>("pidros_set_current_cmd_basic_test");

  // Simple P-only controller with tight limits so compute() is always finite.
  control_toolbox::AntiWindupStrategy anti;
  anti.type = control_toolbox::AntiWindupStrategy::NONE;
  const double U_MAX = 5.0, U_MIN = -5.0;

  TestablePidROS pid(node, "", "", false);
  ASSERT_TRUE(pid.initialize_from_args(2.0, 0.0, 0.0, U_MAX, U_MIN, anti, false));

  // 1) Basic round-trip: set -> get
  pid.set_current_cmd(1.23);
  EXPECT_DOUBLE_EQ(1.23, pid.get_current_cmd());

  pid.set_current_cmd(-4.56);
  EXPECT_DOUBLE_EQ(-4.56, pid.get_current_cmd());

  // 2) Extreme-but-finite value should round-trip
  const double huge = 1e12;
  pid.set_current_cmd(huge);
  EXPECT_DOUBLE_EQ(huge, pid.get_current_cmd());

  // 3) After setting an arbitrary current command, compute_command() should still be stable/finite.
  const auto dt = rclcpp::Duration::from_seconds(0.1);
  const double cmd = pid.compute_command(/*error=*/3.0, dt);  // raw = 6.0 -> clamped to +5.0
  EXPECT_DOUBLE_EQ(5.0, cmd);
  EXPECT_DOUBLE_EQ(cmd, pid.get_current_cmd());
}

TEST(PidParametersTest, MultiplePidInstances)
{
  rclcpp::Node::SharedPtr node = std::make_shared<rclcpp::Node>("multiple_pid_instances");

  TestablePidROS pid_1(node, "PID_1");   // missing trailing dot should be auto-added
  TestablePidROS pid_2(node, "PID_2.");  // Note the trailing dot in the prefix

  const double P = 1.0;
  const double I = 2.0;
  const double D = 3.0;
  const double TF = 4.0;
  const double I_MAX = 10.0;
  const double I_MIN = -10.0;
  const double U_MAX = 10.0;
  const double U_MIN = -10.0;
  const double TRK_TC = 4.0;
  AntiWindupStrategy ANTIWINDUP_STRAT;
  ANTIWINDUP_STRAT.type = AntiWindupStrategy::NONE;
  ANTIWINDUP_STRAT.i_max = I_MAX;
  ANTIWINDUP_STRAT.i_min = I_MIN;
  ANTIWINDUP_STRAT.tracking_time_constant = TRK_TC;
  DiscretizationMethod I_METHOD{DiscretizationMethod::FORWARD_EULER};
  DiscretizationMethod D_METHOD{DiscretizationMethod::FORWARD_EULER};

  ASSERT_NO_THROW(pid_1.initialize_from_args(
    P, I, D, TF, U_MAX, U_MIN, ANTIWINDUP_STRAT, I_METHOD, D_METHOD, false));
  ASSERT_NO_THROW(pid_2.initialize_from_args(
    2 * P, I, D, TF, U_MAX, U_MIN, ANTIWINDUP_STRAT, I_METHOD, D_METHOD, false));

  rclcpp::Parameter param_1, param_2;
  ASSERT_TRUE(node->get_parameter("PID_1.p", param_1));
  EXPECT_EQ(param_1.get_value<double>(), P);
  ASSERT_TRUE(node->get_parameter("PID_2.p", param_2));
  EXPECT_EQ(param_2.get_value<double>(), 2 * P);
}

int main(int argc, char ** argv)
{
  ::testing::InitGoogleMock(&argc, argv);
  rclcpp::init(argc, argv);
  int result = RUN_ALL_TESTS();
  rclcpp::shutdown();
  return result;
}<|MERGE_RESOLUTION|>--- conflicted
+++ resolved
@@ -119,14 +119,9 @@
   ASSERT_EQ(gains.p_gain_, P);
   ASSERT_EQ(gains.i_gain_, I);
   ASSERT_EQ(gains.d_gain_, D);
-<<<<<<< HEAD
   ASSERT_EQ(gains.tf_, TF);
-  ASSERT_EQ(gains.i_max_, I_MAX);
-  ASSERT_EQ(gains.i_min_, I_MIN);
-=======
   ASSERT_EQ(gains.antiwindup_strat_.i_max, I_MAX);
   ASSERT_EQ(gains.antiwindup_strat_.i_min, I_MIN);
->>>>>>> 20f9ea3f
   ASSERT_EQ(gains.u_max_, U_MAX);
   ASSERT_EQ(gains.u_min_, U_MIN);
   ASSERT_EQ(gains.antiwindup_strat_.tracking_time_constant, TRK_TC);
@@ -169,18 +164,14 @@
   ANTIWINDUP_STRAT.i_min = I_MIN_BAD;
   ANTIWINDUP_STRAT.tracking_time_constant = TRK_TC;
 
-<<<<<<< HEAD
   DiscretizationMethod I_METHOD{DiscretizationMethod::FORWARD_EULER};
   DiscretizationMethod D_METHOD{DiscretizationMethod::FORWARD_EULER};
 
-  ASSERT_NO_THROW(pid.initialize_from_args(
-    P, I, D, TF, U_MAX_BAD, U_MIN_BAD, ANTIWINDUP_STRAT, I_METHOD, D_METHOD, false));
-=======
   bool ret;
   ASSERT_NO_THROW(
-    ret = pid.initialize_from_args(P, I, D, U_MAX_BAD, U_MIN_BAD, ANTIWINDUP_STRAT, false));
+    ret = pid.initialize_from_args(
+      P, I, D, TF U_MAX_BAD, U_MIN_BAD, ANTIWINDUP_STRAT, I_METHOD, D_METHOD, false));
   ASSERT_FALSE(ret);
->>>>>>> 20f9ea3f
 
   rclcpp::Parameter param;
 
@@ -204,36 +195,30 @@
   ASSERT_EQ(gains.p_gain_, 0.0);
   ASSERT_EQ(gains.i_gain_, 0.0);
   ASSERT_EQ(gains.d_gain_, 0.0);
-<<<<<<< HEAD
   ASSERT_EQ(gains.tf_, 0.0);
-  ASSERT_EQ(gains.i_max_, std::numeric_limits<double>::infinity());
-  ASSERT_EQ(gains.i_min_, -std::numeric_limits<double>::infinity());
-=======
   ASSERT_EQ(gains.antiwindup_strat_.i_max, std::numeric_limits<double>::infinity());
   ASSERT_EQ(gains.antiwindup_strat_.i_min, -std::numeric_limits<double>::infinity());
->>>>>>> 20f9ea3f
   ASSERT_EQ(gains.u_max_, std::numeric_limits<double>::infinity());
   ASSERT_EQ(gains.u_min_, -std::numeric_limits<double>::infinity());
   ASSERT_EQ(gains.antiwindup_strat_.tracking_time_constant, 0.0);
   ASSERT_EQ(gains.antiwindup_strat_, AntiWindupStrategy::NONE);
-<<<<<<< HEAD
   ASSERT_EQ(gains.i_method_, DiscretizationMethod::FORWARD_EULER);
   ASSERT_EQ(gains.d_method_, DiscretizationMethod::FORWARD_EULER);
-=======
 
   // Try other invalid combinations
   ANTIWINDUP_STRAT.i_max = 10.;
   ANTIWINDUP_STRAT.i_min = 5.;
   ASSERT_NO_THROW(
-    ret = pid.initialize_from_args(P, I, D, U_MAX_BAD, U_MIN_BAD, ANTIWINDUP_STRAT, false));
+    ret = pid.initialize_from_args(
+      P, I, D, TF U_MAX_BAD, U_MIN_BAD, ANTIWINDUP_STRAT, I_METHOD, D_METHOD, false));
   ASSERT_FALSE(ret);
 
   ANTIWINDUP_STRAT.i_max = -5.;
   ANTIWINDUP_STRAT.i_min = 10.;
   ASSERT_NO_THROW(
-    ret = pid.initialize_from_args(P, I, D, U_MAX_BAD, U_MIN_BAD, ANTIWINDUP_STRAT, false));
+    ret = pid.initialize_from_args(
+      P, I, D, TF U_MAX_BAD, U_MIN_BAD, ANTIWINDUP_STRAT, I_METHOD, D_METHOD, false));
   ASSERT_FALSE(ret);
->>>>>>> 20f9ea3f
 }
 
 TEST(PidParametersTest, InitPid_param_prefix_only)
@@ -361,14 +346,9 @@
   ASSERT_EQ(gains.p_gain_, P);
   ASSERT_EQ(gains.i_gain_, I);
   ASSERT_EQ(gains.d_gain_, D);
-<<<<<<< HEAD
   ASSERT_EQ(gains.tf_, TF);
-  ASSERT_EQ(gains.i_max_, I_MAX);
-  ASSERT_EQ(gains.i_min_, I_MIN);
-=======
   ASSERT_EQ(gains.antiwindup_strat_.i_max, I_MAX);
   ASSERT_EQ(gains.antiwindup_strat_.i_min, I_MIN);
->>>>>>> 20f9ea3f
   ASSERT_EQ(gains.u_max_, U_MAX);
   ASSERT_EQ(gains.u_min_, U_MIN);
   ASSERT_EQ(gains.antiwindup_strat_.tracking_time_constant, TRK_TC);
@@ -457,14 +437,9 @@
   ASSERT_EQ(gains.p_gain_, P);
   ASSERT_EQ(gains.i_gain_, I);
   ASSERT_EQ(gains.d_gain_, D);
-<<<<<<< HEAD
   ASSERT_EQ(gains.tf_, TF);
-  ASSERT_EQ(gains.i_max_, I_MAX);
-  ASSERT_EQ(gains.i_min_, I_MIN);
-=======
   ASSERT_EQ(gains.antiwindup_strat_.i_max, I_MAX);
   ASSERT_EQ(gains.antiwindup_strat_.i_min, I_MIN);
->>>>>>> 20f9ea3f
   ASSERT_EQ(gains.u_max_, std::numeric_limits<double>::infinity());
   ASSERT_EQ(gains.u_min_, -std::numeric_limits<double>::infinity());
   ASSERT_EQ(gains.antiwindup_strat_.tracking_time_constant, TRK_TC);
@@ -487,14 +462,9 @@
   ASSERT_EQ(gains.p_gain_, P);
   ASSERT_EQ(gains.i_gain_, I);
   ASSERT_EQ(gains.d_gain_, D);
-<<<<<<< HEAD
   ASSERT_EQ(gains.tf_, TF);
-  ASSERT_EQ(gains.i_max_, I_MAX);
-  ASSERT_EQ(gains.i_min_, I_MIN);
-=======
   ASSERT_EQ(gains.antiwindup_strat_.i_max, I_MAX);
   ASSERT_EQ(gains.antiwindup_strat_.i_min, I_MIN);
->>>>>>> 20f9ea3f
   ASSERT_EQ(gains.u_max_, std::numeric_limits<double>::infinity());
   ASSERT_EQ(gains.u_min_, -std::numeric_limits<double>::infinity());
   ASSERT_EQ(gains.antiwindup_strat_.tracking_time_constant, TRK_TC);
@@ -514,14 +484,9 @@
   ASSERT_EQ(updated_gains.p_gain_, P);
   ASSERT_EQ(updated_gains.i_gain_, I);
   ASSERT_EQ(updated_gains.d_gain_, D);
-<<<<<<< HEAD
   ASSERT_EQ(updated_gains.tf_, TF);
-  ASSERT_EQ(updated_gains.i_max_, I_MAX);
-  ASSERT_EQ(updated_gains.i_min_, I_MIN);
-=======
   ASSERT_EQ(updated_gains.antiwindup_strat_.i_max, I_MAX);
   ASSERT_EQ(updated_gains.antiwindup_strat_.i_min, I_MIN);
->>>>>>> 20f9ea3f
   ASSERT_EQ(updated_gains.u_max_, U_MAX);
   ASSERT_EQ(updated_gains.u_min_, U_MIN);
   ASSERT_EQ(updated_gains.antiwindup_strat_.tracking_time_constant, TRK_TC);
