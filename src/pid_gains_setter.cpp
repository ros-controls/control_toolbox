--- conflicted
+++ resolved
@@ -61,9 +61,9 @@
 bool PidGainsSetter::setGains(control_toolbox::SetPidGains::Request &req,
                               control_toolbox::SetPidGains::Response &resp)
 {
-  for (size_t i = 0; i < pids_.size(); ++i)
-<<<<<<< HEAD
-    pids_[i]->setGains(req.p, req.i, req.d, req.i_clamp_max, req.i_clamp_min);
+  for (size_t i = 0; i < pids_.size(); ++i){
+    pids_[i]->setGains(req.p, req.i, req.d, req.i_clamp_max, req.i_clamp_min, req.antiwindup);
+  }
   return true;
 }
 
@@ -71,17 +71,10 @@
                               control_toolbox::GetPidGains::Response &resp)
 {
   if(pids_.size()>0){
-    pids_[0]->getGains(resp.p, resp.i, resp.d ,resp.i_clamp_max, resp.i_clamp_min);
+    bool antiwindup = false;
+    pids_[0]->getGains(resp.p, resp.i, resp.d ,resp.i_clamp_max, resp.i_clamp_min, antiwindup);
+    resp.antiwindup = antiwindup;
   }
-
-=======
-    pids_[i]->setGains(req.p, req.i, req.d, req.i_clamp, -req.i_clamp, req.antiwindup);
-  node_.setParam("p", req.p);
-  node_.setParam("i", req.i);
-  node_.setParam("d", req.d);
-  node_.setParam("i_clamp", req.i_clamp);
-  node_.setParam("antiwindup", req.antiwindup);
->>>>>>> 1272ac2c
   return true;
 }
 
