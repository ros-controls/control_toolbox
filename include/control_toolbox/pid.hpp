// Copyright (c) 2008, Willow Garage, Inc.
// All rights reserved.
//
// Software License Agreement (BSD License 2.0)
//
// Redistribution and use in source and binary forms, with or without
// modification, are permitted provided that the following conditions
// are met:
//
//  * Redistributions of source code must retain the above copyright
//    notice, this list of conditions and the following disclaimer.
//  * Redistributions in binary form must reproduce the above
//    copyright notice, this list of conditions and the following
//    disclaimer in the documentation and/or other materials provided
//    with the distribution.
//  * Neither the name of the Willow Garage nor the names of its
//    contributors may be used to endorse or promote products derived
//    from this software without specific prior written permission.
//
// THIS SOFTWARE IS PROVIDED BY THE COPYRIGHT HOLDERS AND CONTRIBUTORS
// "AS IS" AND ANY EXPRESS OR IMPLIED WARRANTIES, INCLUDING, BUT NOT
// LIMITED TO, THE IMPLIED WARRANTIES OF MERCHANTABILITY AND FITNESS
// FOR A PARTICULAR PURPOSE ARE DISCLAIMED. IN NO EVENT SHALL THE
// COPYRIGHT OWNER OR CONTRIBUTORS BE LIABLE FOR ANY DIRECT, INDIRECT,
// INCIDENTAL, SPECIAL, EXEMPLARY, OR CONSEQUENTIAL DAMAGES (INCLUDING,
// BUT NOT LIMITED TO, PROCUREMENT OF SUBSTITUTE GOODS OR SERVICES;
// LOSS OF USE, DATA, OR PROFITS; OR BUSINESS INTERRUPTION) HOWEVER
// CAUSED AND ON ANY THEORY OF LIABILITY, WHETHER IN CONTRACT, STRICT
// LIABILITY, OR TORT (INCLUDING NEGLIGENCE OR OTHERWISE) ARISING IN
// ANY WAY OUT OF THE USE OF THIS SOFTWARE, EVEN IF ADVISED OF THE
// POSSIBILITY OF SUCH DAMAGE.

#ifndef CONTROL_TOOLBOX__PID_HPP_
#define CONTROL_TOOLBOX__PID_HPP_

#include <chrono>

#include "rclcpp/duration.hpp"
#include "realtime_tools/realtime_buffer.hpp"

namespace control_toolbox
{
/***************************************************/
/*! \class Pid
  \brief A basic pid class.

  This class implements a generic structure that
  can be used to create a wide range of pid
  controllers. It can function independently or
  be subclassed to provide more specific controls
  based on a particular control loop.

  This class also allows for retention of integral
  term on reset.  This is useful for control loops
  that are enabled/disabled with a constant steady-state
  external disturbance.  Once the integrator cancels
  out the external disturbance, disabling/resetting/
  re-enabling closed-loop control does not require
  the integrator to wind up again.

  In particular, this class implements the standard
  pid equation:

  \f$command  = p_{term} + i_{term} + d_{term} \f$

  where: <br>
  <UL TYPE="none">
  <LI>  \f$ p_{term}  = p_{gain} * p_{error} \f$
  <LI>  \f$ i_{term}  = i_{term} + \int{i_{gain} * p_{error} * dt} \f$
  <LI>  \f$ d_{term}  = d_{gain} * d_{error} \f$
  <LI>  \f$ d_{error} = (p_{error} - p_{error last}) / dt \f$
  </UL>

  given:<br>
  <UL TYPE="none">
  <LI>  \f$ p_{error}  = p_{desired} - p_{state} \f$.
  </UL>

  \param p Proportional gain

  \param d Derivative gain

  \param i Integral gain

  \param i_clamp Min/max bounds for the integral windup, the clamp is applied to the \f$i_{term}\f$

  \section Usage

  To use the Pid class, you should first call some version of init()
  (in non-realtime) and then call updatePid() at every update step.
  For example:

  \verbatim
  control_toolbox::Pid pid;
  pid.initialize(6.0, 1.0, 2.0, 0.3, -0.3);
  double position_desired = 0.5;
  ...
  rclcpp::Time last_time = get_clock()->now();
  while (true) {
  rclcpp::Time time = get_clock()->now();
  double effort = pid.compute_command(position_desired - currentPosition(), time - last_time);
  last_time = time;
  }
  \endverbatim

*/
/***************************************************/

class Pid
{
public:
  /*!
   * \brief Store gains in a struct to allow easier realtime buffer usage
   */
  struct Gains
  {
  /*!
   * \brief Optional constructor for passing in values without antiwindup
   *
   * \param p The proportional gain.
   * \param i The integral gain.
   * \param d The derivative gain.
   * \param i_max Upper integral clamp.
   * \param i_min Lower integral clamp.
   *
   */
    Gains(double p, double i, double d, double i_max, double i_min)
    : p_gain_(p), i_gain_(i), d_gain_(d), i_max_(i_max), i_min_(i_min), antiwindup_(true)
    {
    }

  /*!
   * \brief Optional constructor for passing in values
   *
   * \param p The proportional gain.
   * \param i The integral gain.
   * \param d The derivative gain.
<<<<<<< HEAD
   * \param i_max Upper integral clamp.
   * \param i_min Lower integral clamp.
   * \param antiwindup Antiwindup functionality. When set to true, limits
        the integral error to prevent windup; otherwise, constrains the
        integral contribution to the control output. i_max and
        i_min are applied in both scenarios.
=======
   * \param i_max The max integral windup.
   * \param i_min The min integral windup.
   * \param antiwindup If true, antiwindup is enabled and i_max/i_min are enforced.
>>>>>>> beb9767d
   *
   */
    Gains(double p, double i, double d, double i_max, double i_min, bool antiwindup)
    : p_gain_(p), i_gain_(i), d_gain_(d), i_max_(i_max), i_min_(i_min), antiwindup_(antiwindup)
    {
    }

    // Default constructor
    Gains() : p_gain_(0.0), i_gain_(0.0), d_gain_(0.0), i_max_(0.0), i_min_(0.0), antiwindup_(false)
    {
    }

    double p_gain_;   /**< Proportional gain. */
    double i_gain_;   /**< Integral gain. */
    double d_gain_;   /**< Derivative gain. */
    double i_max_;    /**< Maximum allowable integral term. */
    double i_min_;    /**< Minimum allowable integral term. */
    bool antiwindup_; /**< Antiwindup. */
  };

  /*!
   * \brief Constructor, zeros out Pid values when created and
   *        initialize Pid-gains and integral term limits.
   *        Does not initialize dynamic reconfigure for PID gains
   *
   * \param p The proportional gain.
   * \param i The integral gain.
   * \param d The derivative gain.
   * \param i_max Upper integral clamp.
   * \param i_min Lower integral clamp.
   * \param antiwindup Antiwindup functionality. When set to true, limits
        the integral error to prevent windup; otherwise, constrains the
        integral contribution to the control output. i_max and
        i_min are applied in both scenarios.
   *
   * \throws An std::invalid_argument exception is thrown if i_min > i_max
   */
  Pid(
    double p = 0.0, double i = 0.0, double d = 0.0, double i_max = 0.0, double i_min = -0.0,
    bool antiwindup = false);

  /**
   * \brief Copy constructor required for preventing mutexes from being copied
   * \param source - Pid to copy
   */
  Pid(const Pid & source);

  /*!
   * \brief Destructor of Pid class.
   */
  ~Pid();

  /*!
   * \brief Zeros out Pid values and initialize Pid-gains and integral term limits
   *        Does not initialize the node's parameter interface for PID gains
   *
   * \param p The proportional gain.
   * \param i The integral gain.
   * \param d The derivative gain.
   * \param i_max Upper integral clamp.
   * \param i_min Lower integral clamp.
   * \param antiwindup Antiwindup functionality. When set to true, limits
        the integral error to prevent windup; otherwise, constrains the
        integral contribution to the control output. i_max and
        i_min are applied in both scenarios.
   *
   * \note New gains are not applied if i_min_ > i_max_
   */
  void initialize(
    double p, double i, double d, double i_max, double i_min, bool antiwindup = false);

  /*!
   * \brief Zeros out Pid values and initialize Pid-gains and integral term limits
   *        Does not initialize the node's parameter interface for PID gains
   *
   * \param p The proportional gain.
   * \param i The integral gain.
   * \param d The derivative gain.
   * \param i_max Upper integral clamp.
   * \param i_min Lower integral clamp.
   * \param antiwindup Antiwindup functionality. When set to true, limits
        the integral error to prevent windup; otherwise, constrains the
        integral contribution to the control output. i_max and
        i_min are applied in both scenarios.
   *
   * \note New gains are not applied if i_min_ > i_max_
   */
  [[deprecated("Use initialize() instead")]] void initPid(
    double p, double i, double d, double i_max, double i_min, bool antiwindup = false) {
    initialize(p, i, d, i_max, i_min, antiwindup);
  }

  /*!
   * \brief Reset the state of this PID controller
   * @note The integral term is not retained and it is reset to zero
   */
  void reset();

  /*!
   * \brief Reset the state of this PID controller
   *
   * \param save_iterm boolean indicating if integral term is retained on reset()
   */
  void reset(bool save_iterm);

  /*!
   * \brief Clear the saved integrator output of this controller
   */
  void clear_saved_iterm();

  /*!
   * \brief Get PID gains for the controller.
   * \param p The proportional gain.
   * \param i The integral gain.
   * \param d The derivative gain.
   * \param i_max Upper integral clamp.
   * \param i_min Lower integral clamp.
   */
  void get_gains(double & p, double & i, double & d, double & i_max, double & i_min);

  /*!
   * \brief Get PID gains for the controller.
   * \param p The proportional gain.
   * \param i The integral gain.
   * \param d The derivative gain.
   * \param i_max Upper integral clamp.
   * \param i_min Lower integral clamp.
   */
  [[deprecated("Use get_gains() instead")]] void getGains(
    double & p, double & i, double & d, double & i_max, double & i_min) {
    get_gains(p, i, d, i_max, i_min);
  }

  /*!
   * \brief Get PID gains for the controller.
   * \param p The proportional gain.
   * \param i The integral gain.
   * \param d The derivative gain.
   * \param i_max Upper integral clamp.
   * \param i_min Lower integral clamp.
   * \param antiwindup Antiwindup functionality. When set to true, limits
        the integral error to prevent windup; otherwise, constrains the
        integral contribution to the control output. i_max and
        i_min are applied in both scenarios.
   */
  void get_gains(
    double & p, double & i, double & d, double & i_max, double & i_min, bool & antiwindup);

  /*!
   * \brief Get PID gains for the controller.
   * \param p The proportional gain.
   * \param i The integral gain.
   * \param d The derivative gain.
   * \param i_max Upper integral clamp.
   * \param i_min Lower integral clamp.
   * \param antiwindup Antiwindup functionality. When set to true, limits
        the integral error to prevent windup; otherwise, constrains the
        integral contribution to the control output. i_max and
        i_min are applied in both scenarios.
   */
  [[deprecated("Use get_gains() instead")]] void getGains(
    double & p, double & i, double & d, double & i_max, double & i_min, bool & antiwindup) {
    get_gains(p, i, d, i_max, i_min, antiwindup);
    }

  /*!
   * \brief Get PID gains for the controller.
   * \return gains A struct of the PID gain values
   */
  Gains get_gains();

  /*!
   * \brief Get PID gains for the controller.
   * \return gains A struct of the PID gain values
   */
  [[deprecated("Use get_gains() instead")]] Gains getGains() {
    return get_gains();
  }

  /*!
   * \brief Set PID gains for the controller.
   * \param p The proportional gain.
   * \param i The integral gain.
   * \param d The derivative gain.
   * \param i_max Upper integral clamp.
   * \param i_min Lower integral clamp.
   * \param antiwindup Antiwindup functionality. When set to true, limits
        the integral error to prevent windup; otherwise, constrains the
        integral contribution to the control output. i_max and
        i_min are applied in both scenarios.
   *
   * \note New gains are not applied if i_min > i_max
   */
  void set_gains(double p, double i, double d, double i_max, double i_min, bool antiwindup = false);

  /*!
   * \brief Set PID gains for the controller.
   * \param p The proportional gain.
   * \param i The integral gain.
   * \param d The derivative gain.
   * \param i_max Upper integral clamp.
   * \param i_min Lower integral clamp.
   * \param antiwindup Antiwindup functionality. When set to true, limits
        the integral error to prevent windup; otherwise, constrains the
        integral contribution to the control output. i_max and
        i_min are applied in both scenarios.
   *
   * \note New gains are not applied if i_min > i_max
   */
  [[deprecated("Use set_gains() instead")]] void setGains(
    double p, double i, double d, double i_max, double i_min, bool antiwindup = false) {
    set_gains(p, i, d, i_max, i_min, antiwindup);
  }

  /*!
   * \brief Set PID gains for the controller.
   * \param gains A struct of the PID gain values
   *
   * \note New gains are not applied if gains.i_min_ > gains.i_max_
   */
  void set_gains(const Gains & gains);

  /*!
   * \brief Set PID gains for the controller.
   * \param gains A struct of the PID gain values
   *
   * \note New gains are not applied if gains.i_min_ > gains.i_max_
   */
  [[deprecated("Use set_gains() instead")]] void setGains(const Gains & gains) {
    set_gains(gains);
  }

  /*!
   * \brief Set the PID error and compute the PID command with nonuniform time
   * step size. The derivative error is computed from the change in the error
   * and the timestep \c dt_s.
   *
   * \param error  Error since last call (error = target - state)
   * \param dt_s Change in time since last call in seconds
   *
   * \returns PID command
   */
  [[nodiscard]] double compute_command(double error, const double & dt_s);

  /*!
   * \brief Set the PID error and compute the PID command with nonuniform time
   * step size. The derivative error is computed from the change in the error
   * and the timestep \c dt_ns.
   *
   * \param error  Error since last call (error = target - state)
   * \param dt_ns Change in time since last call in nanoseconds
   *
   * \returns PID command
   */
  [[deprecated("Use compute_command() instead")]] [[nodiscard]] double computeCommand(
    double error, uint64_t dt_ns) {
    return compute_command(error, static_cast<double>(dt_ns) / 1.e9);
  }

  /*!
   * \brief Set the PID error and compute the PID command with nonuniform time
   * step size. The derivative error is computed from the change in the error
   * and the timestep \c dt_ns.
   *
   * \param error  Error since last call (error = target - state)
   * \param dt_ns Change in time since last call, measured in nanoseconds.
   *
   * \returns PID command
   */
  [[nodiscard]] double compute_command(double error, const rcl_duration_value_t & dt_ns);

  /*!
   * \brief Set the PID error and compute the PID command with nonuniform time
   * step size. The derivative error is computed from the change in the error
   * and the timestep \c dt.
   *
   * \param error  Error since last call (error = target - state)
   * \param dt Change in time since last call
   *
   * \returns PID command
   */
  [[nodiscard]] double compute_command(double error, const rclcpp::Duration & dt);

  /*!
   * \brief Set the PID error and compute the PID command with nonuniform time
   * step size. The derivative error is computed from the change in the error
   * and the timestep \c dt_ns.
   *
   * \param error  Error since last call (error = target - state)
   * \param dt_ns Change in time since last call
   *
   * \returns PID command
   */
  [[nodiscard]] double compute_command(double error, const std::chrono::nanoseconds & dt_ns);

  /*!
   * \brief Set the PID error and compute the PID command with nonuniform
   * time step size. This also allows the user to pass in a precomputed
   * derivative error.
   *
   * \param error Error since last call (error = target - state)
   * \param error_dot d(Error)/dt_s since last call
   * \param dt_s Change in time since last call in seconds
   *
   * \returns PID command
   */
  [[nodiscard]] double compute_command(double error, double error_dot, const double & dt_s);

  /*!
   * \brief Set the PID error and compute the PID command with nonuniform
   * time step size. This also allows the user to pass in a precomputed
   * derivative error.
   *
   * \param error Error since last call (error = target - state)
   * \param error_dot d(Error)/(dt_ns/1e9) since last call
   * \param dt_ns Change in time since last call in nanoseconds
   *
   * \returns PID command
   */
  [[deprecated("Use compute_command() instead")]] [[nodiscard]] double computeCommand(
    double error, double error_dot, uint64_t dt_ns) {
    return compute_command(error, error_dot, static_cast<double>(dt_ns) / 1.e9);
  }

  /*!
   * \brief Set the PID error and compute the PID command with nonuniform
   * time step size. This also allows the user to pass in a precomputed
   * derivative error.
   *
   * \param error Error since last call (error = target - state)
   * \param error_dot d(Error)/dt_ns since last call
   * \param dt_ns Change in time since last call, measured in nanoseconds.
   *
   * \returns PID command
   */
  [[nodiscard]] double compute_command(
    double error, double error_dot, const rcl_duration_value_t & dt_ns);

  /*!
   * \brief Set the PID error and compute the PID command with nonuniform
   * time step size. This also allows the user to pass in a precomputed
   * derivative error.
   *
   * \param error Error since last call (error = target - state)
   * \param error_dot d(Error)/dt since last call
   * \param dt Change in time since last call
   *
   * \returns PID command
   */
  [[nodiscard]] double compute_command(double error, double error_dot, const rclcpp::Duration & dt);

  /*!
   * \brief Set the PID error and compute the PID command with nonuniform
   * time step size. This also allows the user to pass in a precomputed
   * derivative error.
   *
   * \param error Error since last call (error = target - state)
   * \param error_dot d(Error)/(dt_ns/1e9) since last call
   * \param dt_ns Change in time since last call, measured in nanoseconds.
   *
   * \returns PID command
   */
  [[nodiscard]] double compute_command(
      double error, double error_dot, const std::chrono::nanoseconds & dt_ns);

  /*!
   * \brief Set current command for this PID controller
   */
  void set_current_cmd(double cmd);

  /*!
   * \brief Set current command for this PID controller
   */
  [[deprecated("Use set_current_cmd() instead")]] void setCurrentCmd(double cmd) {
    set_current_cmd(cmd);
  }

  /*!
   * \brief Return current command for this PID controller
   */
  double get_current_cmd();

  /*!
   * \brief Return current command for this PID controller
   */
  [[deprecated("Use get_current_cmd() instead")]] double getCurrentCmd() {
    return get_current_cmd();
  }

  /*!
   * \brief Return derivative error
   */
  [[deprecated("Use get_current_pid_errors() instead")]]
  double getDerivativeError() {
    double pe, ie, de;
    get_current_pid_errors(pe, ie, de);
    return de;
  }

  /*!
   * \brief Return PID error terms for the controller.
   * \param pe  The proportional error.
   * \param ie  The integral error.
   * \param de  The derivative error.
   */
  void get_current_pid_errors(double & pe, double & ie, double & de);

  /*!
   * \brief Return PID error terms for the controller.
   * \param pe  The proportional error.
   * \param ie  The integral error.
   * \param de  The derivative error.
   */
  [[deprecated("Use get_current_pid_errors() instead")]] void getCurrentPIDErrors(
    double & pe, double & ie, double & de) {
    get_current_pid_errors(pe, ie, de);
  }

  /*!
   * @brief Custom assignment operator
   *        Does not initialize dynamic reconfigure for PID gains
   */
  Pid & operator=(const Pid & source)
  {
    if (this == &source) {
      return *this;
    }

    // Copy the realtime buffer to then new PID class
    gains_buffer_ = source.gains_buffer_;

    // Reset the state of this PID controller
    reset();

    return *this;
  }

protected:
  // Store the PID gains in a realtime buffer to allow dynamic reconfigure to update it without
  // blocking the realtime update loop
  realtime_tools::RealtimeBuffer<Gains> gains_buffer_;

  double p_error_last_; /** Save state for derivative state calculation. */
  double p_error_;      /** Error. */
  double i_error_;      /** Integral of error. */
  double d_error_;      /** Derivative of error. */
  double cmd_;          /** Command to send. */
  // TODO(christophfroehlich) remove this -> breaks ABI
  [[deprecated("Use d_error_")]] double error_dot_;    /** Derivative error */
};

}  // namespace control_toolbox

#endif  // CONTROL_TOOLBOX__PID_HPP_<|MERGE_RESOLUTION|>--- conflicted
+++ resolved
@@ -135,18 +135,12 @@
    * \param p The proportional gain.
    * \param i The integral gain.
    * \param d The derivative gain.
-<<<<<<< HEAD
-   * \param i_max Upper integral clamp.
-   * \param i_min Lower integral clamp.
-   * \param antiwindup Antiwindup functionality. When set to true, limits
-        the integral error to prevent windup; otherwise, constrains the
-        integral contribution to the control output. i_max and
-        i_min are applied in both scenarios.
-=======
-   * \param i_max The max integral windup.
-   * \param i_min The min integral windup.
-   * \param antiwindup If true, antiwindup is enabled and i_max/i_min are enforced.
->>>>>>> beb9767d
+   * \param i_max Upper integral clamp.
+   * \param i_min Lower integral clamp.
+   * \param antiwindup Antiwindup functionality. When set to true, limits
+        the integral error to prevent windup; otherwise, constrains the
+        integral contribution to the control output. i_max and
+        i_min are applied in both scenarios.
    *
    */
     Gains(double p, double i, double d, double i_max, double i_min, bool antiwindup)
