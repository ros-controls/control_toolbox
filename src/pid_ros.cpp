--- conflicted
+++ resolved
@@ -176,12 +176,8 @@
   all_params_available &= get_double_param(param_prefix_ + "i_clamp_max", i_max);
   all_params_available &= get_double_param(param_prefix_ + "i_clamp_min", i_min);
 
-<<<<<<< HEAD
   get_boolean_param(param_prefix_ + "antiwindup", antiwindup);
-=======
-  getBooleanParam(param_prefix_ + "antiwindup", antiwindup);
-  declareParam(param_prefix_ + "save_iterm", rclcpp::ParameterValue(false));
->>>>>>> beb9767d
+  declare_param(param_prefix_ + "save_iterm", rclcpp::ParameterValue(false));
 
   if (all_params_available) {
     set_parameter_event_callback();
@@ -201,10 +197,10 @@
 
 void PidROS::initialize(double p, double i, double d, double i_max, double i_min, bool antiwindup)
 {
-  initPid(p, i, d, i_max, i_min, antiwindup, false);
-}
-
-void PidROS::initPid(double p, double i, double d, double i_max, double i_min, bool antiwindup,
+  initialize(p, i, d, i_max, i_min, antiwindup, false);
+}
+
+void PidROS::initialize(double p, double i, double d, double i_max, double i_min, bool antiwindup,
   bool save_iterm)
 {
   if (i_min > i_max) {
@@ -212,22 +208,13 @@
   } else {
     pid_.initialize(p, i, d, i_max, i_min, antiwindup);
 
-<<<<<<< HEAD
     declare_param(param_prefix_ + "p", rclcpp::ParameterValue(p));
     declare_param(param_prefix_ + "i", rclcpp::ParameterValue(i));
     declare_param(param_prefix_ + "d", rclcpp::ParameterValue(d));
     declare_param(param_prefix_ + "i_clamp_max", rclcpp::ParameterValue(i_max));
     declare_param(param_prefix_ + "i_clamp_min", rclcpp::ParameterValue(i_min));
     declare_param(param_prefix_ + "antiwindup", rclcpp::ParameterValue(antiwindup));
-=======
-    declareParam(param_prefix_ + "p", rclcpp::ParameterValue(p));
-    declareParam(param_prefix_ + "i", rclcpp::ParameterValue(i));
-    declareParam(param_prefix_ + "d", rclcpp::ParameterValue(d));
-    declareParam(param_prefix_ + "i_clamp_max", rclcpp::ParameterValue(i_max));
-    declareParam(param_prefix_ + "i_clamp_min", rclcpp::ParameterValue(i_min));
-    declareParam(param_prefix_ + "antiwindup", rclcpp::ParameterValue(antiwindup));
-    declareParam(param_prefix_ + "save_iterm", rclcpp::ParameterValue(save_iterm));
->>>>>>> beb9767d
+    declare_param(param_prefix_ + "save_iterm", rclcpp::ParameterValue(save_iterm));
 
     set_parameter_event_callback();
   }
@@ -279,11 +266,7 @@
       rclcpp::Parameter(param_prefix_ + "i_clamp_min", i_min),
       rclcpp::Parameter(param_prefix_ + "antiwindup", antiwindup)});
 
-<<<<<<< HEAD
     pid_.set_gains(p, i, d, i_max, i_min, antiwindup);
-=======
-      pid_.setGains(p, i, d, i_max, i_min, antiwindup);
->>>>>>> beb9767d
   }
 }
 
