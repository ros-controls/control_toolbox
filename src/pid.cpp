--- conflicted
+++ resolved
@@ -46,21 +46,6 @@
 
 namespace control_toolbox
 {
-<<<<<<< HEAD
-=======
-/// @note replace with std::clamp once its supported
-template <typename T>
-T clamp(T val, T low, T high)
-{
-  if (val < low) {
-    return low;
-  } else if (val > high) {
-    return high;
-  }
-  return val;
-}
->>>>>>> 19f0465b
-
 Pid::Pid(double p, double i, double d, double i_max, double i_min, bool antiwindup)
 : gains_buffer_()
 {
